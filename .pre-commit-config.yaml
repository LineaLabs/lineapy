# See https://pre-commit.com for more information
# See https://pre-commit.com/hooks.html for more hooks
# We use local hooks so that we don't pass the changed filenames in as args,
# so that the ignores we defined in the configs work
repos:
  - repo: local
    hooks:
      - id: flake8
        name: flake8
        entry: flake8 .
        language: python
        additional_dependencies: ["flake8==4.0.1"]
        types: [python]
        pass_filenames: false
  - repo: local
    hooks:
      - id: isort
        name: isort
        entry: isort .
        language: python
        additional_dependencies: ["isort==5.10.0"]
        types: [python]
        pass_filenames: false
  - repo: local
    hooks:
      - id: black
        name: black
        entry: black .
        language: python
<<<<<<< HEAD
=======
        # https://github.com/psf/black/issues/2964
>>>>>>> 8b44e158
        additional_dependencies: ["black==21.10b0", "click<=8.0.4"]
        types: [python]
        pass_filenames: false
  - repo: local
    hooks:
      - id: mypy
        name: mypy
        entry: mypy .
        language: python
        additional_dependencies: ["mypy==0.910", "SQLAlchemy==1.4.28", "sqlalchemy[mypy]",
                                  "mypy-extensions==0.4.3", "pydantic==1.8.2", "types-PyYAML"]
        types: [python]
        pass_filenames: false<|MERGE_RESOLUTION|>--- conflicted
+++ resolved
@@ -27,10 +27,7 @@
         name: black
         entry: black .
         language: python
-<<<<<<< HEAD
-=======
         # https://github.com/psf/black/issues/2964
->>>>>>> 8b44e158
         additional_dependencies: ["black==21.10b0", "click<=8.0.4"]
         types: [python]
         pass_filenames: false
