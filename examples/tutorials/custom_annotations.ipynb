{
 "cells": [
  {
   "cell_type": "code",
   "execution_count": null,
   "id": "04c879f6-5f83-4515-a47e-aeb9bd4c2312",
   "metadata": {},
   "outputs": [],
   "source": [
    "%load_ext lineapy\n",
    "import os\n",
    "import lineapy"
   ]
  },
  {
   "cell_type": "code",
   "execution_count": null,
   "id": "91401518-703c-4bfe-bfc1-add0eca794b5",
   "metadata": {},
<<<<<<< HEAD
   "outputs": [
    {
     "name": "stdout",
     "output_type": "stream",
     "text": [
      "Looking in indexes: http://localhost:4040/linea/dev/+simple/\n",
      "Requirement already satisfied: pyperclip in /Users/simba/opt/miniconda3/envs/py39/lib/python3.9/site-packages (1.8.2)\n"
     ]
    }
   ],
=======
   "outputs": [],
   "source": [
    "class MyClass():\n",
    "    def __init__(self):\n",
    "        self.counter = 0\n",
    "        \n",
    "    def update_counter(self):\n",
    "        self.counter += 10\n",
    "    \n"
   ]
  },
  {
   "cell_type": "code",
   "execution_count": null,
   "id": "21cf4d61-0a32-4798-a3ad-b13976edb305",
   "metadata": {},
   "outputs": [],
   "source": [
    "a = MyClass()\n",
    "a.update_counter()\n",
    "\n",
    "art_no_annot = lineapy.save(a, \"notannotated\")"
   ]
  },
  {
   "cell_type": "code",
   "execution_count": null,
   "id": "0fe5981a-366e-42b8-8a97-c8aa603a2059",
   "metadata": {},
   "outputs": [],
>>>>>>> 9f1ebb8d
   "source": [
    "# NBVAL_IGNORE_OUTPUT\n",
    "!pip install pyperclip"
   ]
  },
  {
   "cell_type": "code",
<<<<<<< HEAD
   "execution_count": 2,
=======
   "execution_count": null,
>>>>>>> 9f1ebb8d
   "id": "a0673d80-d287-47fb-bc2e-45cb2d4c6629",
   "metadata": {},
   "outputs": [],
   "source": [
    "with open(\"custom_annotation.yaml\", \"w\") as f:\n",
    "    f.write(\"\"\"\n",
    "- module: pyperclip\n",
    "  annotations:\n",
    "    - criteria:\n",
    "        function_names:\n",
    "          - copy\n",
    "          - paste\n",
    "      side_effects:\n",
    "        - mutated_value:\n",
    "            self_ref: SELF_REF\n",
    "\n",
    "    \"\"\")\n",
    "    f.flush()\n",
    "    f.close()\n"
   ]
  },
  {
   "cell_type": "code",
<<<<<<< HEAD
   "execution_count": 3,
   "id": "9c8f1953-1e81-4bcc-bc34-994b424363b9",
   "metadata": {},
   "outputs": [
    {
     "data": {
      "text/plain": [
       "'/Users/simba/Projects/lineapy/examples/tutorials'"
      ]
     },
     "execution_count": 3,
     "metadata": {},
     "output_type": "execute_result"
    }
   ],
   "source": [
    "# NBVAL_IGNORE_OUTPUT\n",
    "import os\n",
=======
   "execution_count": null,
   "id": "9c8f1953-1e81-4bcc-bc34-994b424363b9",
   "metadata": {},
   "outputs": [],
   "source": [
>>>>>>> 9f1ebb8d
    "os.getcwd()"
   ]
  },
  {
   "cell_type": "code",
<<<<<<< HEAD
   "execution_count": 4,
   "id": "62c5da93-a171-4b4c-9b9b-8cbf108c36c9",
   "metadata": {},
   "outputs": [
    {
     "name": "stdout",
     "output_type": "stream",
     "text": [
      "Module specification: {\n",
      "    \"module\": \"pyperclip\",\n",
      "    \"annotations\": [\n",
      "        {\n",
      "            \"criteria\": {\n",
      "                \"function_names\": [\n",
      "                    \"copy\",\n",
      "                    \"paste\"\n",
      "                ]\n",
      "            },\n",
      "            \"side_effects\": [\n",
      "                {\n",
      "                    \"mutated_value\": {\n",
      "                        \"self_ref\": \"SELF_REF\"\n",
      "                    }\n",
      "                }\n",
      "            ]\n",
      "        }\n",
      "    ]\n",
      "}\n",
      "\n",
      "Creating annotation source custom at /Users/simba/.lineapy/custom-annotations/custom.annotations.yaml\n",
      "\u001b[0m"
     ]
    }
   ],
=======
   "execution_count": null,
   "id": "62c5da93-a171-4b4c-9b9b-8cbf108c36c9",
   "metadata": {},
   "outputs": [],
>>>>>>> 9f1ebb8d
   "source": [
    "# NBVAL_IGNORE_OUTPUT\n",
    "!lineapy annotate add --name \"custom\" \"./custom_annotation.yaml\""
   ]
  },
  {
   "cell_type": "code",
<<<<<<< HEAD
   "execution_count": 5,
   "id": "acb7efbe-bd55-403c-8a5d-b5e5690ed014",
   "metadata": {},
   "outputs": [
    {
     "name": "stdout",
     "output_type": "stream",
     "text": [
      "custom\t/Users/simba/.lineapy/custom-annotations/custom.annotations.yaml\n",
      "\u001b[0m"
     ]
    }
   ],
=======
   "execution_count": null,
   "id": "acb7efbe-bd55-403c-8a5d-b5e5690ed014",
   "metadata": {},
   "outputs": [],
>>>>>>> 9f1ebb8d
   "source": [
    "# NBVAL_IGNORE_OUTPUT\n",
    "!lineapy annotate list"
   ]
  },
  {
   "cell_type": "code",
<<<<<<< HEAD
   "execution_count": 6,
=======
   "execution_count": null,
>>>>>>> 9f1ebb8d
   "id": "3c45849d-ce52-4590-879e-6c9f3675de3b",
   "metadata": {},
   "outputs": [],
   "source": [
    "import pyperclip\n",
    "  \n",
    "pyperclip.copy(\"This wont show up without annotations\")\n",
    "tmp_var = pyperclip.paste()\n",
    "\n",
    "art_annot = lineapy.save(tmp_var, \"annotated_text\")"
   ]
  },
  {
   "cell_type": "code",
<<<<<<< HEAD
   "execution_count": 7,
   "id": "d4d40cd5-a24f-4335-b375-bc2db1003038",
   "metadata": {},
   "outputs": [
    {
     "name": "stdout",
     "output_type": "stream",
     "text": [
      "import pyperclip\n",
      "\n",
      "pyperclip.copy(\"This wont show up without annotations\")\n",
      "tmp_var = pyperclip.paste()\n",
      "\n"
     ]
    }
   ],
=======
   "execution_count": null,
   "id": "d4d40cd5-a24f-4335-b375-bc2db1003038",
   "metadata": {},
   "outputs": [],
>>>>>>> 9f1ebb8d
   "source": [
    "# NBVAL_IGNORE_OUTPUT\n",
    "# The output here will NOT display the line pyperclip.copy\n",
    "# New annotations are reloaded at the start of a session. \n",
    "# Try restarting the kernel and rerun to see the updated output.\n",
    "\n",
    "print(art_annot.get_code())"
   ]
  },
  {
   "cell_type": "code",
<<<<<<< HEAD
   "execution_count": 8,
   "id": "af881176-279b-4530-8a00-8d9ee2ad7697",
   "metadata": {},
=======
   "execution_count": null,
   "id": "af881176-279b-4530-8a00-8d9ee2ad7697",
   "metadata": {},
   "outputs": [],
   "source": [
    "!lineapy annotate delete --name \"custom.annotations.yaml\""
   ]
  },
  {
   "cell_type": "code",
   "execution_count": null,
   "id": "6b42ab05-c358-46b1-a6a7-988d5a6e4db3",
   "metadata": {},
   "outputs": [],
   "source": [
    "!lineapy annotate list"
   ]
  },
  {
   "cell_type": "code",
   "execution_count": null,
   "id": "9b96b78a-db84-477c-acd4-88419732f051",
   "metadata": {},
>>>>>>> 9f1ebb8d
   "outputs": [],
   "source": [
    "# NBVAL_IGNORE_OUTPUT\n",
    "# Uncomment the following lines to clean up the custom annotation that was just added.\n",
    "\n",
    "#!lineapy annotate delete --name \"custom\"\n",
    "#os.unlink(\"custom_annotation.yaml\")"
   ]
  }
 ],
 "metadata": {
  "kernelspec": {
   "display_name": "Python 3 (ipykernel)",
   "language": "python",
   "name": "python3"
  },
  "language_info": {
   "codemirror_mode": {
    "name": "ipython",
    "version": 3
   },
   "file_extension": ".py",
   "mimetype": "text/x-python",
   "name": "python",
   "nbconvert_exporter": "python",
   "pygments_lexer": "ipython3",
   "version": "3.9.12"
  }
 },
 "nbformat": 4,
 "nbformat_minor": 5
}<|MERGE_RESOLUTION|>--- conflicted
+++ resolved
@@ -2,10 +2,19 @@
  "cells": [
   {
    "cell_type": "code",
-   "execution_count": null,
+   "execution_count": 1,
    "id": "04c879f6-5f83-4515-a47e-aeb9bd4c2312",
    "metadata": {},
-   "outputs": [],
+   "outputs": [
+    {
+     "name": "stdout",
+     "output_type": "stream",
+     "text": [
+      "The lineapy extension is already loaded. To reload it, use:\n",
+      "  %reload_ext lineapy\n"
+     ]
+    }
+   ],
    "source": [
     "%load_ext lineapy\n",
     "import os\n",
@@ -14,10 +23,9 @@
   },
   {
    "cell_type": "code",
-   "execution_count": null,
+   "execution_count": 2,
    "id": "91401518-703c-4bfe-bfc1-add0eca794b5",
    "metadata": {},
-<<<<<<< HEAD
    "outputs": [
     {
      "name": "stdout",
@@ -28,38 +36,6 @@
      ]
     }
    ],
-=======
-   "outputs": [],
-   "source": [
-    "class MyClass():\n",
-    "    def __init__(self):\n",
-    "        self.counter = 0\n",
-    "        \n",
-    "    def update_counter(self):\n",
-    "        self.counter += 10\n",
-    "    \n"
-   ]
-  },
-  {
-   "cell_type": "code",
-   "execution_count": null,
-   "id": "21cf4d61-0a32-4798-a3ad-b13976edb305",
-   "metadata": {},
-   "outputs": [],
-   "source": [
-    "a = MyClass()\n",
-    "a.update_counter()\n",
-    "\n",
-    "art_no_annot = lineapy.save(a, \"notannotated\")"
-   ]
-  },
-  {
-   "cell_type": "code",
-   "execution_count": null,
-   "id": "0fe5981a-366e-42b8-8a97-c8aa603a2059",
-   "metadata": {},
-   "outputs": [],
->>>>>>> 9f1ebb8d
    "source": [
     "# NBVAL_IGNORE_OUTPUT\n",
     "!pip install pyperclip"
@@ -67,11 +43,7 @@
   },
   {
    "cell_type": "code",
-<<<<<<< HEAD
-   "execution_count": 2,
-=======
-   "execution_count": null,
->>>>>>> 9f1ebb8d
+   "execution_count": 3,
    "id": "a0673d80-d287-47fb-bc2e-45cb2d4c6629",
    "metadata": {},
    "outputs": [],
@@ -95,8 +67,7 @@
   },
   {
    "cell_type": "code",
-<<<<<<< HEAD
-   "execution_count": 3,
+   "execution_count": 4,
    "id": "9c8f1953-1e81-4bcc-bc34-994b424363b9",
    "metadata": {},
    "outputs": [
@@ -106,7 +77,7 @@
        "'/Users/simba/Projects/lineapy/examples/tutorials'"
       ]
      },
-     "execution_count": 3,
+     "execution_count": 4,
      "metadata": {},
      "output_type": "execute_result"
     }
@@ -114,20 +85,12 @@
    "source": [
     "# NBVAL_IGNORE_OUTPUT\n",
     "import os\n",
-=======
-   "execution_count": null,
-   "id": "9c8f1953-1e81-4bcc-bc34-994b424363b9",
-   "metadata": {},
-   "outputs": [],
-   "source": [
->>>>>>> 9f1ebb8d
     "os.getcwd()"
    ]
   },
   {
    "cell_type": "code",
-<<<<<<< HEAD
-   "execution_count": 4,
+   "execution_count": 5,
    "id": "62c5da93-a171-4b4c-9b9b-8cbf108c36c9",
    "metadata": {},
    "outputs": [
@@ -161,12 +124,6 @@
      ]
     }
    ],
-=======
-   "execution_count": null,
-   "id": "62c5da93-a171-4b4c-9b9b-8cbf108c36c9",
-   "metadata": {},
-   "outputs": [],
->>>>>>> 9f1ebb8d
    "source": [
     "# NBVAL_IGNORE_OUTPUT\n",
     "!lineapy annotate add --name \"custom\" \"./custom_annotation.yaml\""
@@ -174,8 +131,7 @@
   },
   {
    "cell_type": "code",
-<<<<<<< HEAD
-   "execution_count": 5,
+   "execution_count": 6,
    "id": "acb7efbe-bd55-403c-8a5d-b5e5690ed014",
    "metadata": {},
    "outputs": [
@@ -188,12 +144,6 @@
      ]
     }
    ],
-=======
-   "execution_count": null,
-   "id": "acb7efbe-bd55-403c-8a5d-b5e5690ed014",
-   "metadata": {},
-   "outputs": [],
->>>>>>> 9f1ebb8d
    "source": [
     "# NBVAL_IGNORE_OUTPUT\n",
     "!lineapy annotate list"
@@ -201,11 +151,7 @@
   },
   {
    "cell_type": "code",
-<<<<<<< HEAD
-   "execution_count": 6,
-=======
-   "execution_count": null,
->>>>>>> 9f1ebb8d
+   "execution_count": 7,
    "id": "3c45849d-ce52-4590-879e-6c9f3675de3b",
    "metadata": {},
    "outputs": [],
@@ -220,8 +166,7 @@
   },
   {
    "cell_type": "code",
-<<<<<<< HEAD
-   "execution_count": 7,
+   "execution_count": 8,
    "id": "d4d40cd5-a24f-4335-b375-bc2db1003038",
    "metadata": {},
    "outputs": [
@@ -237,12 +182,6 @@
      ]
     }
    ],
-=======
-   "execution_count": null,
-   "id": "d4d40cd5-a24f-4335-b375-bc2db1003038",
-   "metadata": {},
-   "outputs": [],
->>>>>>> 9f1ebb8d
    "source": [
     "# NBVAL_IGNORE_OUTPUT\n",
     "# The output here will NOT display the line pyperclip.copy\n",
@@ -254,35 +193,9 @@
   },
   {
    "cell_type": "code",
-<<<<<<< HEAD
-   "execution_count": 8,
+   "execution_count": 9,
    "id": "af881176-279b-4530-8a00-8d9ee2ad7697",
    "metadata": {},
-=======
-   "execution_count": null,
-   "id": "af881176-279b-4530-8a00-8d9ee2ad7697",
-   "metadata": {},
-   "outputs": [],
-   "source": [
-    "!lineapy annotate delete --name \"custom.annotations.yaml\""
-   ]
-  },
-  {
-   "cell_type": "code",
-   "execution_count": null,
-   "id": "6b42ab05-c358-46b1-a6a7-988d5a6e4db3",
-   "metadata": {},
-   "outputs": [],
-   "source": [
-    "!lineapy annotate list"
-   ]
-  },
-  {
-   "cell_type": "code",
-   "execution_count": null,
-   "id": "9b96b78a-db84-477c-acd4-88419732f051",
-   "metadata": {},
->>>>>>> 9f1ebb8d
    "outputs": [],
    "source": [
     "# NBVAL_IGNORE_OUTPUT\n",
@@ -309,7 +222,7 @@
    "name": "python",
    "nbconvert_exporter": "python",
    "pygments_lexer": "ipython3",
-   "version": "3.9.12"
+   "version": "3.9.7"
   }
  },
  "nbformat": 4,
