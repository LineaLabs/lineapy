--- conflicted
+++ resolved
@@ -100,22 +100,6 @@
         assert s == 10
 
     def test_execute_program_with_inputs_graph_with_loops(self):
-<<<<<<< HEAD
-        e = Executor()
-        from tests.stub_data.graph_with_loops import a_argument_id
-        e.execute_program_with_inputs(graph_with_loops, {a_argument_id: [1, 2, 3]})
-        x = e.get_value_by_variable_name('x')
-        assert x == 6
-        y = e.get_value_by_variable_name('y')
-        assert y == 6
-
-    def test_execute_program_with_inputs_graph_with_conditionals(self):
-        e = Executor()
-        from tests.stub_data.graph_with_conditionals import bs_line_id
-        e.execute_program_with_inputs(graph_with_loops, {bs_line_id: [1, 2, 3, 4, 5]})
-        stdout = e.get_stdout()
-        assert stdout == "True\n"
-=======
         # e = Executor()
         # from tests.stub_data.graph_with_loops import a_argument_id
         # e.execute_program_with_inputs(graph_with_loops, {a_argument_id: [1, 2, 3]})
@@ -132,7 +116,6 @@
         # stdout = e.get_stdout()
         # assert stdout == "True\n"
         pass
->>>>>>> 0404afc4
 
 
 if __name__ == "__main__":
