--- conflicted
+++ resolved
@@ -66,19 +66,11 @@
         """
         pass
 
-<<<<<<< HEAD
-    def test_program_with_loop(self):
-        e = Executor()
-        e.walk(graph_with_loops)
-        y = e.get_value_by_varable_name("y")
-        assert y == 72
-=======
     def test_program_with_loops(self):
         # e = Executor()
         # e.walk(graph_with_loops)
         # y = e.get_value_by_varable_name("y")
         # assert y == 72
->>>>>>> 7e850bdc
         pass
 
     def test_program_with_conditionals(self):
