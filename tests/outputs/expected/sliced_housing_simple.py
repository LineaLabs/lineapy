<<<<<<< HEAD
import pickle

import pandas as pd
from sklearn.ensemble import RandomForestClassifier


=======
>>>>>>> 9c166861
def p_value():
    import pandas as pd
    from sklearn.ensemble import RandomForestClassifier

    assets = pd.read_csv("ames_train_cleaned.csv")

    def is_new(col):
        return col > 1970

    assets["is_new"] = is_new(assets["Year_Built"])
    clf = RandomForestClassifier(random_state=0)
    y = assets["is_new"]
    x = assets[["SalePrice", "Lot_Area", "Garage_Area"]]
    clf.fit(x, y)
    p = clf.predict([[100 * 1000, 10, 4]])
    pickle.dump(p, open("/tmp/fake", "wb"))<|MERGE_RESOLUTION|>--- conflicted
+++ resolved
@@ -1,12 +1,3 @@
-<<<<<<< HEAD
-import pickle
-
-import pandas as pd
-from sklearn.ensemble import RandomForestClassifier
-
-
-=======
->>>>>>> 9c166861
 def p_value():
     import pandas as pd
     from sklearn.ensemble import RandomForestClassifier
