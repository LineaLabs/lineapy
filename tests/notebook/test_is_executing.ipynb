{
 "cells": [
  {
   "cell_type": "markdown",
   "id": "92e3dbb4",
   "metadata": {},
   "source": [
    "Test that linea tracing is active"
   ]
  },
  {
   "cell_type": "code",
   "execution_count": 1,
   "id": "06ac3074-0510-43fe-86d2-84101db99956",
   "metadata": {
    "execution": {
<<<<<<< HEAD
     "iopub.execute_input": "2021-12-20T05:04:21.718857Z",
     "iopub.status.busy": "2021-12-20T05:04:21.718009Z",
     "iopub.status.idle": "2021-12-20T05:04:22.121143Z",
     "shell.execute_reply": "2021-12-20T05:04:22.120657Z"
=======
     "iopub.execute_input": "2021-12-14T00:42:40.145720Z",
     "iopub.status.busy": "2021-12-14T00:42:40.142909Z",
     "iopub.status.idle": "2021-12-14T00:42:40.289760Z",
     "shell.execute_reply": "2021-12-14T00:42:40.290421Z"
>>>>>>> f6a5e3d2
    },
    "tags": []
   },
   "outputs": [],
   "source": [
    "import lineapy\n",
    "assert lineapy._is_executing()"
   ]
  }
 ],
 "metadata": {
  "kernelspec": {
   "display_name": "Python 3 (ipykernel)",
   "language": "python",
   "name": "python3"
  },
  "language_info": {
   "codemirror_mode": {
    "name": "ipython",
    "version": 3
   },
   "file_extension": ".py",
   "mimetype": "text/x-python",
   "name": "python",
   "nbconvert_exporter": "python",
   "pygments_lexer": "ipython3",
   "version": "3.8.12"
  },
  "widgets": {
   "application/vnd.jupyter.widget-state+json": {
    "state": {},
    "version_major": 2,
    "version_minor": 0
   }
  }
 },
 "nbformat": 4,
 "nbformat_minor": 5
}<|MERGE_RESOLUTION|>--- conflicted
+++ resolved
@@ -14,17 +14,10 @@
    "id": "06ac3074-0510-43fe-86d2-84101db99956",
    "metadata": {
     "execution": {
-<<<<<<< HEAD
-     "iopub.execute_input": "2021-12-20T05:04:21.718857Z",
-     "iopub.status.busy": "2021-12-20T05:04:21.718009Z",
-     "iopub.status.idle": "2021-12-20T05:04:22.121143Z",
-     "shell.execute_reply": "2021-12-20T05:04:22.120657Z"
-=======
      "iopub.execute_input": "2021-12-14T00:42:40.145720Z",
      "iopub.status.busy": "2021-12-14T00:42:40.142909Z",
      "iopub.status.idle": "2021-12-14T00:42:40.289760Z",
      "shell.execute_reply": "2021-12-14T00:42:40.290421Z"
->>>>>>> f6a5e3d2
     },
     "tags": []
    },
