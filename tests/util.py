--- conflicted
+++ resolved
@@ -10,15 +10,7 @@
 )
 
 
-<<<<<<< HEAD
-def get_new_session(libraries):
-=======
-def get_new_id():
-    return uuid4()
-
-
 def get_new_session(libraries=[]):
->>>>>>> 38169f80
     return SessionContext(
         id=get_new_id(),
         file_name="testing.py",
