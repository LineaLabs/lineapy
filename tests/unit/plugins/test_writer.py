--- conflicted
+++ resolved
@@ -195,60 +195,6 @@
         ),
         pytest.param(
             "simple",
-<<<<<<< HEAD
-            "",
-            ["a", "b0"],
-            "ARGO",
-            "argo_pipeline_a_b0",
-            {},
-            {},
-            [],
-            id="argo_pipeline_a_b0",
-        ),
-        pytest.param(
-            "simple",
-            "complex",
-            ["a0", "b0"],
-            "ARGO",
-            "argo_pipeline_a0_b0",
-            {},
-            {},
-            [],
-            id="argo_pipeline_a0_b0",
-        ),
-        pytest.param(
-            "simple",
-            "",
-            ["a", "b0"],
-            "ARGO",
-            "argo_pipeline_a_b0_inputpar",
-            {},
-            {"dag_flavor": "PythonOperatorPerArtifact"},
-            ["b0"],
-            id="argo_pipeline_a_b0_input_parameter_per_artifact",
-        ),
-        pytest.param(
-            "simple",
-            "",
-            ["a", "b0"],
-            "ARGO",
-            "argo_pipeline_a_b0_inputpar_session",
-            {},
-            {"dag_flavor": "PythonOperatorPerSession"},
-            ["b0"],
-            id="argo_pipeline_a_b0_input_parameter_per_session",
-        ),
-        pytest.param(
-            "simple_twovar",
-            "",
-            ["pn"],
-            "ARGO",
-            "argo_pipeline_two_input_parameter",
-            {},
-            {"dag_flavor": "PythonOperatorPerArtifact"},
-            ["n", "p"],
-            id="argo_pipeline_two_input_parameter",
-=======
             "complex",
             ["a0", "b0"],
             "KUBEFLOW",
@@ -257,60 +203,17 @@
             {"dag_flavor": "ComponentPerArtifact"},
             [],
             id="kubeflow_pipeline_a0_b0_component_artifact",
->>>>>>> e7386373
-        ),
-        pytest.param(
-            "simple",
-            "complex",
-            ["a0", "b0"],
-<<<<<<< HEAD
-            "ARGO",
-            "argo_pipeline_a0_b0_dependencies",
-            {"a0": {"b0"}},
-            {},
-            [],
-            id="argo_pipeline_a0_b0_dependencies",
-        ),
-        pytest.param(
-            "housing",
-            "",
-            ["y", "p value"],
-            "ARGO",
-            "argo_pipeline_housing_w_dependencies",
-            {"p value": {"y"}},
-            {},
-            [],
-            id="argo_pipeline_housing_w_dependencies",
-        ),
-        pytest.param(
-            "housing",
-            "",
-            ["p value"],
-            "ARGO",
-            "argo_pipeline_housing_simple",
-            {},
-            {},
-            [],
-            id="argo_pipeline_housing_simple",
-        ),
-        pytest.param(
-            "complex",
-            "",
-            ["f", "h"],
-            "ARGO",
-            "argo_complex_h_perart",
-            {},
-            {"dag_flavor": "PythonOperatorPerArtifact"},
-            [],
-            id="argo_complex_h_perartifact",
-=======
+        ),
+        pytest.param(
+            "simple",
+            "complex",
+            ["a0", "b0"],
             "KUBEFLOW",
             "kubeflow_pipeline_a0_b0_component_session",
             {},
             {"dag_flavor": "ComponentPerSession"},
             [],
             id="kubeflow_pipeline_a0_b0_component_session",
->>>>>>> e7386373
         ),
     ],
 )
@@ -365,11 +268,7 @@
 
     # Get list of files to compare
     file_endings = ["_module.py", "_requirements.txt"]
-<<<<<<< HEAD
-    if framework == ("AIRFLOW" or "ARGO"):
-=======
-    if framework in ["AIRFLOW", "KUBEFLOW"]:
->>>>>>> e7386373
+    if framework in ["AIRFLOW", "ARGO", "KUBEFLOW"]:
         file_endings.append("_dag.py")
 
     file_names = [pipeline_name + file_suffix for file_suffix in file_endings]
