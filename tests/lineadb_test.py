from lineapy.db.db import LineaDB
from lineapy.graph_reader.graph_util import are_nodes_equal
from lineapy.db.base import LineaDBConfig

from tests.stub_data.simple_graph import simple_graph
from tests.stub_data.simple_with_variable_argument_and_print import (
    simple_with_variable_argument_and_print,
)
from tests.stub_data.graph_with_import import (
    graph_with_import,
    session as graph_with_import_session,
)
from tests.stub_data.nested_call_graph import nested_call_graph
from tests.stub_data.simple_graph import simple_graph
from tests.stub_data.graph_with_loops import (
    graph_with_loops,
    session as graph_with_loops_session,
)
from tests.stub_data.graph_with_conditionals import graph_with_conditionals
from tests.stub_data.graph_with_function_definition import (
    graph_with_function_definition,
    session as graph_with_function_definition_session,
)
from tests.stub_data.simple_with_variable_argument_and_print import (
    simple_with_variable_argument_and_print,
)

from tests.stub_data.graph_with_csv_import import (
    graph_with_csv_import,
    session as graph_with_file_access_session,
)

from tests.stub_data.graph_with_alias_by_reference import graph_with_alias_by_reference
from tests.stub_data.graph_with_alias_by_value import graph_with_alias_by_value
from tests.stub_data.graph_with_messy_nodes import (
    graph_with_messy_nodes,
    graph_sliced_by_var_f,
)
from tests.util import reset_test_db
from lineapy.data.graph import Graph
from lineapy.execution.executor import Executor
from lineapy.data.types import SessionContext


class TestLineaDB:
    """
    Maybe we should wrap this in the unit test class?
    """

    def set_up(self):
        # just use the default config
        self.lineadb = LineaDB(LineaDBConfig())

    def write_and_read_graph(
        self, graph: Graph, context: SessionContext = None
    ) -> Graph:
        # let's write the in memory graph in (with all the nodes)
        self.lineadb = LineaDB(LineaDBConfig())
        self.lineadb.write_nodes(graph._nodes)
<<<<<<< HEAD
        self.lineadb.write_edges(graph._edges)
=======
>>>>>>> 0404afc4

        if context is not None:
            self.lineadb.write_context(context)

        if context is not None:
            return self.reconstruct_graph(graph), self.lineadb.get_context(context.id)
        return self.reconstruct_graph(graph)

    def reconstruct_graph(self, original_graph: Graph) -> Graph:
        # let's then read some nodes back
        nodes = []
        for reference in original_graph._nodes:
            node = self.lineadb.get_node_by_id(reference.id)
            nodes.append(node)
            assert are_nodes_equal(reference, node, True)

<<<<<<< HEAD
        edges = []
        for reference in original_graph._edges:
            edge = self.lineadb.get_edge(
                reference.source_node_id, reference.sink_node_id
            )
            edges.append(edge)

        db_graph = Graph(nodes, edges)
=======
        db_graph = Graph(nodes)
>>>>>>> 0404afc4

        return db_graph

    def test_simple_graph(self):
        graph = self.write_and_read_graph(simple_graph)
        e = Executor()
        e.execute_program(graph)
        a = e.get_value_by_variable_name("a")
        assert a == 11

    def test_nested_call_graph(self):
        graph = self.write_and_read_graph(nested_call_graph)
        e = Executor()
        e.execute_program(graph)
        a = e.get_value_by_variable_name("a")
        assert a == 10

    def test_graph_with_print(self):
        graph = self.write_and_read_graph(simple_with_variable_argument_and_print)
        e = Executor()
        e.execute_program(graph)
        stdout = e.get_stdout()
        assert stdout == "10\n"

    def test_basic_import(self):
        """
        some imports are built in, such as "math" or "datetime"
        """
        graph, context = self.write_and_read_graph(
            graph_with_import, graph_with_import_session
        )
        e = Executor()
        e.execute_program(graph, context)
        b = e.get_value_by_variable_name("b")
        assert b == 5

    def test_graph_with_function_definition(self):
        """ """
        graph, context = self.write_and_read_graph(
            graph_with_function_definition, graph_with_function_definition_session
        )
        e = Executor()
        e.execute_program(graph, context)
        a = e.get_value_by_variable_name("a")
        assert a == 120

    def test_program_with_loops(self):
        graph, context = self.write_and_read_graph(
            graph_with_loops, graph_with_loops_session
        )
        e = Executor()
        e.execute_program(graph, context)
        y = e.get_value_by_variable_name("y")
        x = e.get_value_by_variable_name("x")
        a = e.get_value_by_variable_name("a")
        assert y == 72
        assert x == 36
        assert len(a) == 9

    def test_program_with_conditionals(self):
        graph = self.write_and_read_graph(graph_with_conditionals)
        e = Executor()
        e.execute_program(graph)
        bs = e.get_value_by_variable_name("bs")
        stdout = e.get_stdout()
        assert bs == [1, 2, 3]
        assert stdout == "False\n"

    def test_program_with_file_access(self):
        graph, context = self.write_and_read_graph(
            graph_with_csv_import, graph_with_file_access_session
        )
        e = Executor()
        e.execute_program(graph, context)
        s = e.get_value_by_variable_name("s")
        assert s == 25

    def test_variable_alias_by_value(self):
        graph = self.write_and_read_graph(graph_with_alias_by_value)
        e = Executor()
        e.execute_program(graph)
        a = e.get_value_by_variable_name("a")
        b = e.get_value_by_variable_name("b")
        assert a == 2
        assert b == 0

    def test_variable_alias_by_reference(self):
        graph = self.write_and_read_graph(graph_with_alias_by_reference)
        e = Executor()
        e.execute_program(graph)
        s = e.get_value_by_variable_name("s")
        assert s == 10

    def test_slicing(self):
        # self.lineadb = LineaDB(LineaDBConfig())
        # self.lineadb.write_nodes(graph_with_messy_nodes)
        # result = self.lineadb.get_graph_from_artifact_id()
        # graph_sliced_by_var_f
        pass

    # # TODO: please add the test for all the other graphs that we have stubbed

    def test_search_artifacts_by_data_source(self):
        # TODO
        # @dhruv we should create at least one more stub_graph with the same csv file ("sample_data.csv")---it's currently not in this branch but we can merge master in here later.
        pass

    def tear_down(self):
        # remove the test db
        # @dorx, please share what the best way to do a tear down is---I think having a delete_db function on LineaDBWriter seems a little dangerous?
        reset_test_db()
        pass


if __name__ == "__main__":
    tester = TestLineaDB()
    tester.test_writing_and_reading_simple_graph_nodes()
    tester.test_search_artifacts_by_data_source()
    tester.tear_down()<|MERGE_RESOLUTION|>--- conflicted
+++ resolved
@@ -57,10 +57,6 @@
         # let's write the in memory graph in (with all the nodes)
         self.lineadb = LineaDB(LineaDBConfig())
         self.lineadb.write_nodes(graph._nodes)
-<<<<<<< HEAD
-        self.lineadb.write_edges(graph._edges)
-=======
->>>>>>> 0404afc4
 
         if context is not None:
             self.lineadb.write_context(context)
@@ -77,18 +73,7 @@
             nodes.append(node)
             assert are_nodes_equal(reference, node, True)
 
-<<<<<<< HEAD
-        edges = []
-        for reference in original_graph._edges:
-            edge = self.lineadb.get_edge(
-                reference.source_node_id, reference.sink_node_id
-            )
-            edges.append(edge)
-
-        db_graph = Graph(nodes, edges)
-=======
         db_graph = Graph(nodes)
->>>>>>> 0404afc4
 
         return db_graph
 
