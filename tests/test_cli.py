--- conflicted
+++ resolved
@@ -49,12 +49,7 @@
 
     def _run_code(self, code: str, test_name: str) -> str:
         with NamedTemporaryFile() as tmp:
-<<<<<<< HEAD
-            info_log(test_name, code)
-            tmp.write(str.encode(code))
-=======
             tmp.write(str.encode(simple_graph_code))
->>>>>>> ac88a1a2
             tmp.flush()
             # might also need os.path.dirname() in addition to file name
             tmp_file_name = tmp.name
@@ -62,7 +57,6 @@
             result = self.runner.invoke(linea_cli, ["--mode", "dev", tmp_file_name])
             assert result.exit_code == 0
             info_log("testing file:", tmp_file_name)
-<<<<<<< HEAD
             return tmp_file_name
 
     def test_end_to_end_simple_graph(self):
@@ -83,33 +77,12 @@
                     self.db.get_context(nodes[0].session_id).code,
                 )
             info_log("found_call_node", c)
-=======
-            nodes = self.db.get_nodes_by_file_name(tmp_file_name)
-            # there should just be two
-            info_log("nodes", len(nodes), nodes)
-            assert len(nodes) == 2
-            for c in nodes:
-                if c.node_type == NodeType.CallNode:
-                    assert are_nodes_content_equal(
-                        c,
-                        line_1,
-                        self.db.get_context(nodes[0].session_id).code,
-                    )
-                if c.node_type == NodeType.ArgumentNode:
-                    assert are_nodes_content_equal(
-                        c,
-                        arg_literal,
-                        self.db.get_context(nodes[0].session_id).code,
-                    )
-                info_log("found_call_node", c)
->>>>>>> ac88a1a2
 
     def test_publish(self):
         """
         testing something super simple
         """
         name = "testing artifact publish"
-<<<<<<< HEAD
         publish_code = (
             f"import {lineapy.__name__}\na ="
             f" abs(-11)\n{lineapy.__name__}.{lineapy.linea_publish.__name__}(a,"
@@ -123,29 +96,6 @@
         assert artifact.name == name
         time_diff = get_current_time() - artifact.date_created
         assert time_diff < 1000
-=======
-        with NamedTemporaryFile() as tmp:
-            publish_code = (
-                f"import {lineapy.__name__}\na ="
-                f" abs(-11)\n{lineapy.__name__}"
-                f".{lineapy.linea_publish.__name__}(a,"
-                f" '{name}')\n"
-            )
-            info_log("publish code", publish_code)
-            tmp.write(str.encode(publish_code))
-            tmp.flush()
-            result = self.runner.invoke(linea_cli, ["--mode", "dev", tmp.name])
-            assert result.exit_code == 0
-            artifacts = self.db.get_all_artifacts()
-            # this assumes that this is the only
-            #   artifact publish function in this test file
-            assert len(artifacts) == 1
-            artifact = artifacts[0]
-            info_log("logged artifact", artifact)
-            assert artifact.name == name
-            time_diff = get_current_time() - artifact.date_created
-            assert time_diff < 1000
->>>>>>> ac88a1a2
 
     def test_function_definition_without_side_effect(self):
         with NamedTemporaryFile() as tmp:
