--- conflicted
+++ resolved
@@ -106,7 +106,7 @@
             positional_args=[
                 LiteralNode(
                     value="""class Modifier():
-    def modify_A(self,classinstance:A):
+    def modify_A(self,classinstance):
         classinstance.varname = new_value""",
                 ).id
             ],
@@ -133,41 +133,7 @@
             name="getattr",
         ).id,
         positional_args=[
-<<<<<<< HEAD
-            CallNode(
-                source_location=SourceLocation(
-                    lineno=14,
-                    col_offset=4,
-                    end_lineno=14,
-                    end_col_offset=14,
-                    source_code=source_1.id,
-                ),
-                function_id=GlobalNode(
-                    name="Modifier",
-                    call_id=CallNode(
-                        source_location=SourceLocation(
-                            lineno=9,
-                            col_offset=0,
-                            end_lineno=11,
-                            end_col_offset=41,
-                            source_code=source_1.id,
-                        ),
-                        function_id=LookupNode(
-                            name="l_exec_statement",
-                        ).id,
-                        positional_args=[
-                            LiteralNode(
-                                value="""class Modifier():
-    def modify_A(self,classinstance):
-        classinstance.varname = new_value""",
-                            ).id
-                        ],
-                    ).id,
-                ).id,
-            ).id,
-=======
             call_4.id,
->>>>>>> d0bd8edb
             LiteralNode(
                 value="modify_A",
             ).id,
