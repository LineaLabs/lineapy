<<<<<<< HEAD
=======
import math as m
from ast import NodeVisitor

>>>>>>> 9d093810
a = abs(1)<|MERGE_RESOLUTION|>--- conflicted
+++ resolved
@@ -1,7 +1,4 @@
-<<<<<<< HEAD
-=======
 import math as m
 from ast import NodeVisitor
 
->>>>>>> 9d093810
 a = abs(1)