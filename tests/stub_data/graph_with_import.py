--- conflicted
+++ resolved
@@ -38,11 +38,7 @@
 
 arg_literal_id_2 = get_new_id()
 arg_literal2 = ArgumentNode(
-<<<<<<< HEAD
-    id=arg_literal_id_2, session_id=session.id, positional_order=1, value_literal=2
-=======
     id=arg_literal_id_2, session_id=session.id, positional_order=2, value_literal=2
->>>>>>> 0404afc4
 )
 
 line_2_id = get_new_id()
@@ -74,12 +70,4 @@
     arguments=[arg_a_id],
 )
 
-<<<<<<< HEAD
-e3 = DirectedEdge(source_node_id=line_2_id, sink_node_id=line_3_id)
-
-graph_with_import = Graph(
-    [arg_literal1, arg_literal2, arg_a, line_1, line_2, line_3]
-)
-=======
-graph_with_import = Graph([arg_literal1, arg_literal2, arg_a, line_1, line_2, line_3])
->>>>>>> 0404afc4
+graph_with_import = Graph([arg_literal1, arg_literal2, arg_a, line_1, line_2, line_3])