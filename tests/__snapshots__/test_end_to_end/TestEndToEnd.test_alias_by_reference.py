import datetime
from pathlib import *
from lineapy.data.types import *
from lineapy.utils import get_new_id

session = SessionContext(
    id=get_new_id(),
    environment_type=SessionType.SCRIPT,
    creation_time=datetime.datetime(1, 1, 1, 0, 0),
<<<<<<< HEAD
=======
    file_name="[source file path]",
    code="a = [1,2,3]\nb = a\na.append(4)\nc = 2\nr1 = c in a\nr2 = c not in a\ns = sum(b)\n",
>>>>>>> cdf81cb1
    working_directory="dummy_linea_repo/",
)
source_1 = SourceCode(
    id=get_new_id(),
    code="""a = [1,2,3]
b = a
a.append(4)
s = sum(b)
""",
    location=PosixPath("[source file path]"),
)
variable_1 = VariableNode(
    id=get_new_id(),
    session_id=session.id,
    source_location=SourceLocation(
        lineno=1,
        col_offset=0,
        end_lineno=1,
        end_col_offset=11,
        source_code=source_1.id,
    ),
    source_node_id=CallNode(
        id=get_new_id(),
        session_id=session.id,
        source_location=SourceLocation(
            lineno=1,
            col_offset=4,
            end_lineno=1,
            end_col_offset=11,
            source_code=source_1.id,
        ),
        arguments=[
            ArgumentNode(
                id=get_new_id(),
                session_id=session.id,
                positional_order=0,
                value_node_id=LiteralNode(
                    id=get_new_id(),
                    session_id=session.id,
                    source_location=SourceLocation(
                        lineno=1,
                        col_offset=5,
                        end_lineno=1,
                        end_col_offset=6,
                        source_code=source_1.id,
                    ),
                    value=1,
                ).id,
            ).id,
            ArgumentNode(
                id=get_new_id(),
                session_id=session.id,
                positional_order=1,
                value_node_id=LiteralNode(
                    id=get_new_id(),
                    session_id=session.id,
                    source_location=SourceLocation(
                        lineno=1,
                        col_offset=7,
                        end_lineno=1,
                        end_col_offset=8,
                        source_code=source_1.id,
                    ),
                    value=2,
                ).id,
            ).id,
            ArgumentNode(
                id=get_new_id(),
                session_id=session.id,
                positional_order=2,
                value_node_id=LiteralNode(
                    id=get_new_id(),
                    session_id=session.id,
                    source_location=SourceLocation(
                        lineno=1,
                        col_offset=9,
                        end_lineno=1,
                        end_col_offset=10,
                        source_code=source_1.id,
                    ),
                    value=3,
                ).id,
            ).id,
        ],
        function_id=LookupNode(
            id=get_new_id(),
            session_id=session.id,
            name="__build_list__",
        ).id,
    ).id,
    assigned_variable_name="a",
)
call_3 = CallNode(
    id=get_new_id(),
    session_id=session.id,
    source_location=SourceLocation(
        lineno=3,
        col_offset=0,
        end_lineno=3,
        end_col_offset=11,
        source_code=source_1.id,
    ),
    arguments=[
        ArgumentNode(
            id=get_new_id(),
            session_id=session.id,
            positional_order=0,
            value_node_id=LiteralNode(
                id=get_new_id(),
                session_id=session.id,
                source_location=SourceLocation(
                    lineno=3,
                    col_offset=9,
                    end_lineno=3,
                    end_col_offset=10,
                    source_code=source_1.id,
                ),
                value=4,
            ).id,
        ).id
    ],
    function_id=CallNode(
        id=get_new_id(),
        session_id=session.id,
        source_location=SourceLocation(
            lineno=3,
            col_offset=0,
            end_lineno=3,
            end_col_offset=8,
            source_code=source_1.id,
        ),
        arguments=[
            ArgumentNode(
                id=get_new_id(),
                session_id=session.id,
                positional_order=0,
                value_node_id=variable_1.id,
            ).id,
            ArgumentNode(
                id=get_new_id(),
                session_id=session.id,
                positional_order=1,
                value_node_id=LiteralNode(
                    id=get_new_id(),
                    session_id=session.id,
                    value="append",
                ).id,
            ).id,
        ],
        function_id=LookupNode(
            id=get_new_id(),
            session_id=session.id,
            name="getattr",
        ).id,
    ).id,
)
variable_3 = VariableNode(
    id=get_new_id(),
    session_id=session.id,
<<<<<<< HEAD
    source_location=SourceLocation(
=======
    source_node_id=LiteralNode(
        id=get_new_id(),
        session_id=session.id,
>>>>>>> cdf81cb1
        lineno=4,
        col_offset=0,
        end_lineno=4,
        end_col_offset=5,
        value=2,
    ).id,
    assigned_variable_name="c",
)
variable_4 = VariableNode(
    id=get_new_id(),
    session_id=session.id,
    source_node_id=CallNode(
        id=get_new_id(),
        session_id=session.id,
        lineno=5,
        col_offset=0,
        end_lineno=5,
        end_col_offset=11,
        arguments=[
            ArgumentNode(
                id=get_new_id(),
                session_id=session.id,
                positional_order=0,
                value_node_id=variable_1.id,
            ).id,
            ArgumentNode(
                id=get_new_id(),
                session_id=session.id,
                positional_order=1,
                value_node_id=variable_3.id,
            ).id,
        ],
        function_id=LookupNode(
            id=get_new_id(),
            session_id=session.id,
            name="contains",
        ).id,
    ).id,
    assigned_variable_name="r1",
)
variable_5 = VariableNode(
    id=get_new_id(),
    session_id=session.id,
    source_node_id=CallNode(
        id=get_new_id(),
        session_id=session.id,
        lineno=6,
        col_offset=0,
        end_lineno=6,
        end_col_offset=15,
        arguments=[
            ArgumentNode(
                id=get_new_id(),
                session_id=session.id,
                positional_order=0,
                value_node_id=CallNode(
                    id=get_new_id(),
                    session_id=session.id,
                    lineno=6,
                    col_offset=5,
                    end_lineno=6,
                    end_col_offset=15,
                    arguments=[
                        ArgumentNode(
                            id=get_new_id(),
                            session_id=session.id,
                            positional_order=0,
                            value_node_id=variable_1.id,
                        ).id,
                        ArgumentNode(
                            id=get_new_id(),
                            session_id=session.id,
                            positional_order=1,
                            value_node_id=variable_3.id,
                        ).id,
                    ],
                    function_id=LookupNode(
                        id=get_new_id(),
                        session_id=session.id,
                        name="contains",
                    ).id,
                ).id,
            ).id
        ],
        function_id=LookupNode(
            id=get_new_id(),
            session_id=session.id,
            name="not_",
        ).id,
    ).id,
    assigned_variable_name="r2",
)
variable_6 = VariableNode(
    id=get_new_id(),
    session_id=session.id,
    source_node_id=CallNode(
        id=get_new_id(),
        session_id=session.id,
        lineno=7,
        col_offset=0,
        end_lineno=7,
        end_col_offset=10,
        source_code=source_1.id,
    ),
    source_node_id=CallNode(
        id=get_new_id(),
        session_id=session.id,
        source_location=SourceLocation(
            lineno=4,
            col_offset=4,
            end_lineno=4,
            end_col_offset=10,
            source_code=source_1.id,
        ),
        arguments=[
            ArgumentNode(
                id=get_new_id(),
                session_id=session.id,
                positional_order=0,
                value_node_id=VariableNode(
                    id=get_new_id(),
                    session_id=session.id,
                    source_location=SourceLocation(
                        lineno=2,
                        col_offset=0,
                        end_lineno=2,
                        end_col_offset=5,
                        source_code=source_1.id,
                    ),
                    source_node_id=variable_1.id,
                    assigned_variable_name="b",
                ).id,
            ).id
        ],
        function_id=LookupNode(
            id=get_new_id(),
            session_id=session.id,
            name="sum",
        ).id,
    ).id,
    assigned_variable_name="s",
)<|MERGE_RESOLUTION|>--- conflicted
+++ resolved
@@ -7,11 +7,6 @@
     id=get_new_id(),
     environment_type=SessionType.SCRIPT,
     creation_time=datetime.datetime(1, 1, 1, 0, 0),
-<<<<<<< HEAD
-=======
-    file_name="[source file path]",
-    code="a = [1,2,3]\nb = a\na.append(4)\nc = 2\nr1 = c in a\nr2 = c not in a\ns = sum(b)\n",
->>>>>>> cdf81cb1
     working_directory="dummy_linea_repo/",
 )
 source_1 = SourceCode(
@@ -19,6 +14,9 @@
     code="""a = [1,2,3]
 b = a
 a.append(4)
+c = 2
+r1 = c in a
+r2 = c not in a
 s = sum(b)
 """,
     location=PosixPath("[source file path]"),
@@ -171,17 +169,23 @@
 variable_3 = VariableNode(
     id=get_new_id(),
     session_id=session.id,
-<<<<<<< HEAD
-    source_location=SourceLocation(
-=======
-    source_node_id=LiteralNode(
-        id=get_new_id(),
-        session_id=session.id,
->>>>>>> cdf81cb1
+    source_location=SourceLocation(
         lineno=4,
         col_offset=0,
         end_lineno=4,
         end_col_offset=5,
+        source_code=source_1.id,
+    ),
+    source_node_id=LiteralNode(
+        id=get_new_id(),
+        session_id=session.id,
+        source_location=SourceLocation(
+            lineno=4,
+            col_offset=4,
+            end_lineno=4,
+            end_col_offset=5,
+            source_code=source_1.id,
+        ),
         value=2,
     ).id,
     assigned_variable_name="c",
@@ -189,13 +193,23 @@
 variable_4 = VariableNode(
     id=get_new_id(),
     session_id=session.id,
-    source_node_id=CallNode(
-        id=get_new_id(),
-        session_id=session.id,
+    source_location=SourceLocation(
         lineno=5,
         col_offset=0,
         end_lineno=5,
         end_col_offset=11,
+        source_code=source_1.id,
+    ),
+    source_node_id=CallNode(
+        id=get_new_id(),
+        session_id=session.id,
+        source_location=SourceLocation(
+            lineno=5,
+            col_offset=5,
+            end_lineno=5,
+            end_col_offset=11,
+            source_code=source_1.id,
+        ),
         arguments=[
             ArgumentNode(
                 id=get_new_id(),
@@ -221,13 +235,23 @@
 variable_5 = VariableNode(
     id=get_new_id(),
     session_id=session.id,
-    source_node_id=CallNode(
-        id=get_new_id(),
-        session_id=session.id,
+    source_location=SourceLocation(
         lineno=6,
         col_offset=0,
         end_lineno=6,
         end_col_offset=15,
+        source_code=source_1.id,
+    ),
+    source_node_id=CallNode(
+        id=get_new_id(),
+        session_id=session.id,
+        source_location=SourceLocation(
+            lineno=6,
+            col_offset=5,
+            end_lineno=6,
+            end_col_offset=15,
+            source_code=source_1.id,
+        ),
         arguments=[
             ArgumentNode(
                 id=get_new_id(),
@@ -236,10 +260,13 @@
                 value_node_id=CallNode(
                     id=get_new_id(),
                     session_id=session.id,
-                    lineno=6,
-                    col_offset=5,
-                    end_lineno=6,
-                    end_col_offset=15,
+                    source_location=SourceLocation(
+                        lineno=6,
+                        col_offset=5,
+                        end_lineno=6,
+                        end_col_offset=15,
+                        source_code=source_1.id,
+                    ),
                     arguments=[
                         ArgumentNode(
                             id=get_new_id(),
@@ -273,9 +300,7 @@
 variable_6 = VariableNode(
     id=get_new_id(),
     session_id=session.id,
-    source_node_id=CallNode(
-        id=get_new_id(),
-        session_id=session.id,
+    source_location=SourceLocation(
         lineno=7,
         col_offset=0,
         end_lineno=7,
@@ -286,9 +311,9 @@
         id=get_new_id(),
         session_id=session.id,
         source_location=SourceLocation(
-            lineno=4,
+            lineno=7,
             col_offset=4,
-            end_lineno=4,
+            end_lineno=7,
             end_col_offset=10,
             source_code=source_1.id,
         ),
