--- conflicted
+++ resolved
@@ -3,12 +3,7 @@
 
 from astor import to_source
 
-<<<<<<< HEAD
 from lineapy.constants import (
-=======
-from lineapy.data.types import SessionType
-from lineapy.transformer.constants import (
->>>>>>> 9d093810
     LINEAPY_EXECUTION_MODE,
     LINEAPY_IMPORT_LIB_NAME,
     LINEAPY_SESSION_TYPE,
@@ -18,10 +13,7 @@
     LINEAPY_SESSION_TYPE_JUPYTER,
     ExecutionMode,
 )
-<<<<<<< HEAD
 from lineapy.data.types import SessionType
-=======
->>>>>>> 9d093810
 from lineapy.transformer.node_transformer import NodeTransformer
 from lineapy.utils import info_log
 
