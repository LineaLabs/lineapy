import ast
from typing import Any, Dict, List, Optional, cast
from dataclasses import dataclass
from astpretty import pprint

from lineapy.data.types import Node
from lineapy.utils import CaseNotHandledError
from lineapy.constants import LINEAPY_TRACER_NAME
from lineapy.instrumentation.tracer import Tracer

"""
AST synthesizers used by node_transformers
"""


<<<<<<< HEAD
SYNTAX_KEY = ["lineno", "col_offset", "end_lineno", "end_col_offset"]


# @dataclass
# class CodeSyntax:
#     lineno: int
#     col_offset: int
#     end_lineno: int
#     end_col_offset: int


def extract_concrete_syntax_from_node(ast_node) -> ast.Dict:
    """
    TODO: adding typing
    """
    # pprint(ast_node)
    return ast.Dict(
        keys=[ast.Constant(value=key) for key in SYNTAX_KEY],
        values=[
            ast.Constant(value=ast_node.__getattribute__(key)) for key in SYNTAX_KEY
        ],
    )

    # decided not to use the following to make code synthesis easier...
    # return CodeSyntax(
    #     lineno=ast_node.lineno,
    #     col_offset=ast_node.col_offset,
    #     end_lineno=ast_node.end_lineno,
    #     end_col_offset=ast_node.end_col_offset,
    # )


def turn_none_to_empty_str(a: Optional[str]):
    if not a:
        return ""
    return a


def get_call_function_name(node: ast.Call):
=======
def get_call_function_name(node: ast.Call) -> dict:
>>>>>>> f39e1f97
    if type(node.func) == ast.Name:
        func_name = cast(ast.Name, node.func)
        return {"function_name": func_name.id}
    if type(node.func) == ast.Attribute:
        func_attribute = cast(ast.Attribute, node.func)
        return {
            "function_name": func_attribute.attr,
            "function_module": func_attribute.value.id,
        }
    raise CaseNotHandledError("Other types of function calls!")


def synthesize_tracer_call_ast(
    function_name: str,
    argument_nodes: List[Any],
    syntax_dictionary: ast.Dict,  # FIXME
):
    return ast.Call(
        func=ast.Attribute(
            value=ast.Name(id=LINEAPY_TRACER_NAME, ctx=ast.Load()),
            attr=Tracer.call.__name__,
            ctx=ast.Load(),
        ),
        args=[],
        keywords=[
            ast.keyword(
                arg="function_name",
                value=ast.Constant(value=function_name),
            ),
            ast.keyword(
                arg="syntax_dictionary",
                value=syntax_dictionary,
            ),
            ast.keyword(
                arg="arguments",
                value=ast.List(elts=argument_nodes),
            ),
        ],
    )


def synthesize_linea_publish_call_ast(
    variable_name: str,
    description: Optional[str] = None,
):
    """
    TODO: add modules
    """
    keywords = [
        ast.keyword(
            arg="variable_name",
            value=ast.Constant(value=variable_name),
        )
    ]
    if description is not None:
        keywords.append(
            ast.keyword(
                arg="description",
                value=ast.Constant(value=description),
            )
        )
    return ast.Call(
        func=ast.Attribute(
            value=ast.Name(id=LINEAPY_TRACER_NAME, ctx=ast.Load()),
            attr=Tracer.publish.__name__,
            ctx=ast.Load(),
        ),
        args=[],
        keywords=keywords,
    )<|MERGE_RESOLUTION|>--- conflicted
+++ resolved
@@ -1,7 +1,6 @@
 import ast
-from typing import Any, Dict, List, Optional, cast
+from typing import Any, List, Optional, cast
 from dataclasses import dataclass
-from astpretty import pprint
 
 from lineapy.data.types import Node
 from lineapy.utils import CaseNotHandledError
@@ -13,16 +12,7 @@
 """
 
 
-<<<<<<< HEAD
 SYNTAX_KEY = ["lineno", "col_offset", "end_lineno", "end_col_offset"]
-
-
-# @dataclass
-# class CodeSyntax:
-#     lineno: int
-#     col_offset: int
-#     end_lineno: int
-#     end_col_offset: int
 
 
 def extract_concrete_syntax_from_node(ast_node) -> ast.Dict:
@@ -37,14 +27,6 @@
         ],
     )
 
-    # decided not to use the following to make code synthesis easier...
-    # return CodeSyntax(
-    #     lineno=ast_node.lineno,
-    #     col_offset=ast_node.col_offset,
-    #     end_lineno=ast_node.end_lineno,
-    #     end_col_offset=ast_node.end_col_offset,
-    # )
-
 
 def turn_none_to_empty_str(a: Optional[str]):
     if not a:
@@ -52,10 +34,7 @@
     return a
 
 
-def get_call_function_name(node: ast.Call):
-=======
 def get_call_function_name(node: ast.Call) -> dict:
->>>>>>> f39e1f97
     if type(node.func) == ast.Name:
         func_name = cast(ast.Name, node.func)
         return {"function_name": func_name.id}
