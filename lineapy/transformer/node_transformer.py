--- conflicted
+++ resolved
@@ -1,11 +1,6 @@
 import ast
 import logging
-<<<<<<< HEAD
-import traceback
-from typing import Any, Optional, Union, cast, overload
-=======
 from typing import Any, Optional, cast
->>>>>>> 29b75552
 
 from lineapy.api import catalog, get, save
 from lineapy.constants import (
@@ -120,19 +115,7 @@
         handling, we can separate them out into two types: expressions that return
         something and statements that return nothing
         """
-<<<<<<< HEAD
-        try:
-            return super().visit(node)
-        except Exception as e:
-            code_context = self._get_code_from_node(node)
-            logger.exception("Error while transforming code: %s", code_context)
-            raise
-
-    def generic_visit(self, node: ast.AST) -> ast.AST:
-        raise NotImplementedError(
-            f"Don't know how to transform {type(node).__name__}"
-        )
-=======
+
         if isinstance(node, (ast.ClassDef, ast.If, ast.For, ast.FunctionDef)):
             return self._exec_statement(node)
         elif isinstance(node, (ast.ListComp, ast.Lambda)):
@@ -141,7 +124,6 @@
             raise NotImplementedError(
                 f"Don't know how to transform {type(node).__name__}"
             )
->>>>>>> 29b75552
 
     def visit_Raise(self, node: ast.Raise) -> None:
         return super().visit_Raise(node)
