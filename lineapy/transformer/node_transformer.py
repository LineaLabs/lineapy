--- conflicted
+++ resolved
@@ -147,20 +147,9 @@
                 args=[],
                 keywords=[
                     ast.keyword(
-<<<<<<< HEAD
-                        arg="name",
-                        value=ast.Constant(
-                            value=node.module,
-                        ),
+                        arg="name", value=ast.Constant(value=node.module)
                     ),
                     ast.keyword(arg=SYNTAX_DICTIONARY, value=syntax_dictionary),
-=======
-                        arg="name", value=ast.Constant(value=node.module)
-                    ),
-                    ast.keyword(
-                        arg=SYNTAX_DICTIONARY, value=syntax_dictionary
-                    ),
->>>>>>> 482d1da8
                     ast.keyword(
                         arg="attributes",
                         value=ast.Dict(keys=keys, values=values),
