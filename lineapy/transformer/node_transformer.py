--- conflicted
+++ resolved
@@ -1,11 +1,5 @@
 import ast
-<<<<<<< HEAD
-
-from attr import has
-from lineapy.transformer.analyze_ast_scope import analyze_ast_scope
-=======
 from lineapy.transformer.analyze_scope import analyze_code_scope
->>>>>>> cdf81cb1
 import lineapy
 from lineapy.data.types import (
     CallNode,
@@ -479,22 +473,6 @@
                 " visit_Assign."
             )
 
-<<<<<<< HEAD
-    def visit_FunctionDef(self, node: ast.FunctionDef) -> None:
-        """
-        For now, assume the function is pure, i.e.:
-        - no globals
-        - no writing to variables defined outside the scope
-        """
-
-        function_name = node.name
-        self.tracer.define_function(
-            function_name,
-            self.get_source(node),
-        )
-
-=======
->>>>>>> cdf81cb1
     def visit_Attribute(self, node: ast.Attribute) -> CallNode:
 
         return self.tracer.call(
@@ -504,21 +482,6 @@
             self.visit(ast.Constant(value=node.attr)),
         )
 
-<<<<<<< HEAD
-    def _visit_black_box(self, node: Union[ast.ListComp, ast.If]):
-        code = self._get_code_from_node(node)
-        scope = analyze_ast_scope(node)
-        input_values = {v: self.tracer.lookup_node(v) for v in scope.loaded}
-        if code is None:
-            raise InternalLogicError("Code block should not be empty")
-        return self.tracer.exec(
-            code=code,
-            is_expression=True,
-            source_location=self.get_source(node),
-            input_values=input_values,
-            output_variables=list(scope.stored),
-        )
-=======
     def _visit_black_box(
         self,
         node: Union[
@@ -528,7 +491,6 @@
             ast.FunctionDef,
         ],
     ):
-        syntax_dictionary = extract_concrete_syntax_from_node(node)
         code = self._get_code_from_node(node)
         if code is not None:
             scope = analyze_code_scope(code)
@@ -541,12 +503,11 @@
             return self.tracer.exec(
                 code=code,
                 is_expression=isinstance(node, ast.ListComp),
-                syntax_dictionary=syntax_dictionary,
+                source_location=self.get_source(node),
                 input_values=input_values,
                 output_variables=list(scope.stored),
             )
         raise InternalLogicError(f"Cannod find code for node {node}")
->>>>>>> cdf81cb1
 
     def visit_ListComp(self, node: ast.ListComp) -> Node:
         return self._visit_black_box(node)  # type: ignore
