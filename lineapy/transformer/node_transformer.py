--- conflicted
+++ resolved
@@ -2,12 +2,7 @@
 import logging
 from typing import Any, Optional, Union, cast, overload
 
-<<<<<<< HEAD
-import lineapy
-from lineapy import catalog, get, save
-=======
-from lineapy.api import linea_publish
->>>>>>> b3ae971a
+from lineapy.api import catalog, get, save
 from lineapy.constants import (
     ADD,
     BITAND,
@@ -174,14 +169,8 @@
         if (
             isinstance(node.func, ast.Attribute)
             and isinstance(node.func.value, ast.Name)
-<<<<<<< HEAD
-            and node.func.value.id == lineapy.__name__
-=======
-            # TODO: Rename linea publish and possibly make more robust
-            # to allow import from
-            and node.func.attr == linea_publish.__name__
+            and node.func.attr == save.__name__
             and node.func.value.id == "lineapy"
->>>>>>> b3ae971a
         ):
             if node.func.attr in [catalog.__name__, get.__name__]:
                 raise RuntimeError(
