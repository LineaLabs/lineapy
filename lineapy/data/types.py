--- conflicted
+++ resolved
@@ -110,12 +110,8 @@
     code: str
     arguments: List[ArgumentNode]
     function_name: str
-<<<<<<< HEAD
-    function_module: Optional[str]
+    function_module: Optional[LineaID] # references an Import Node
     locally_defined_function_id: Optional[LineaID]
-=======
-    function_module: Optional[LineaID]
->>>>>>> 92e38e2f
     assigned_variable_name: Optional[str]
     # value of the result, filled at runtime
     # TODO: maybe we should create a new class to differentiate?
