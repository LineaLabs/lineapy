--- conflicted
+++ resolved
@@ -163,16 +163,8 @@
     """
 
     node_type: NodeType = NodeType.ImportNode
-<<<<<<< HEAD
-    library: Optional[Library]
+    library: Library
     attributes: Optional[Dict[str, str]] = None  # key is alias, value is full name
-=======
-    code: str
-    library: Library
-    # key is alias, value is full name, from math import ceil as c
-    attributes: Optional[Dict[str, str]] = None
-    # e.g. "import math as m"
->>>>>>> 39a990a8
     alias: Optional[str] = None
     # run time value
     module: Any = None
