--- conflicted
+++ resolved
@@ -89,11 +89,15 @@
     node_type: NodeType = NodeType.Node
     context: Optional[NodeContext] = None
 
+
 class SideEffectsNode(Node):
     # keeping a list of state_change_nodes that we probably have to re-construct from the sql db.
     # will deprecate when storing graph in a relational db
     state_change_nodes: Optional[List[LineaID]]
-    import_nodes: Optional[List[LineaID]] # modules required to run node code (ids point to ImportNode instances)
+    import_nodes: Optional[
+        List[LineaID]
+    ]  # modules required to run node code (ids point to ImportNode instances)
+
 
 class ImportNode(Node):
     node_type: NodeType = NodeType.ImportNode
@@ -150,25 +154,14 @@
     function_name: str
     code: str  # the code definition for the function
     value: Optional[Any]  # loaded at run time
-    
+
     # TODO: should we track if its an recursive function?
 
 
-<<<<<<< HEAD
-class ConditionNode(Node):
-    """
-    For now, we are going to treat conditionals as black-boxes and not even parse what predicates were used. We just know what variables were used in the predicate for the sake of dependency tracking
-    """
-
-    node_type: NodeType = NodeType.ConditionNode
-    code: str
-    dependent_variables_in_predicate: List[LineaID]
-=======
 class ConditionNode(SideEffectsNode):
     node_type: NodeType = NodeType.ConditionNode
     code: str
     dependent_variables_in_predicate: Optional[List[LineaID]]
->>>>>>> a91a8d38
 
 
 class StateChangeNode(Node):
@@ -181,7 +174,7 @@
     variable_name: str
     # this could be call id or loop id, or any code blocks
     associated_node_id: LineaID
-    initial_value_node_id: LineaID # points to a node that represents the value of the node before the change (can be another state change node)
+    initial_value_node_id: LineaID  # points to a node that represents the value of the node before the change (can be another state change node)
     value: Optional[NodeValue]
 
 
@@ -193,8 +186,10 @@
     node_type: NodeType = NodeType.LoopNode
     code: str
     # keeping a list of state_change_nodes that we probably have to re-construct from the sql db.
-    state_change_nodes: Optional[List[LineaID]] # a list of variables that are used in loop
-    import_nodes: Optional[List[LineaID]] # a list of modules that are used in loop
+    state_change_nodes: Optional[
+        List[LineaID]
+    ]  # a list of variables that are used in loop
+    import_nodes: Optional[List[LineaID]]  # a list of modules that are used in loop
 
 
 # Not sure if we need the exit node, commenting out for now
