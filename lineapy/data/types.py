from datetime import datetime
from enum import Enum
from typing import Any, Tuple, Optional, List, Dict
from uuid import UUID

from pydantic import BaseModel

# aliasing the ID type in case we chnage it later
LineaID = UUID

# TODO: not sure if this is the most intuitive name.
class StateScope:
    """
    TODO
    This captures the scope
    """

    pass


class SessionType(Enum):
    JUPYTER = 1
    SCRIPT = 2


class HardwareSpec(BaseModel):
    # TODO: information about the machine the code is run on.
    pass


class Library(BaseModel):
    name: str
    version: str
    path: str


class SessionContext(BaseModel):
    uuid: LineaID  # populated on creation by uuid.uuid4()
    environment_type: SessionType
    creation_time: datetime
    file_name: str  # making file name required since every thing runs from some file
    session_name: Optional[
        str
    ]  # obtained from name in with tracking(session_name=...):
    user_name: Optional[str] = None
    hardware_spec: Optional[HardwareSpec] = None
    libraries: Optional[List[Library]] = None


class NodeContext(BaseModel):
    lines: Tuple[int, int]
    columns: Tuple[int, int]
    execution_time: datetime
    cell_id: Optional[str] = None  # only applicable to Jupyter sessions


# NodeValue = TypeVar("NodeValue")
# NodeValue = NewType('NodeValue', Optional[Any])
NodeValue = Any


# Yifan note: something weird here about optional and NewType... https://github.com/python/mypy/issues/4580; tried to use TypeVar but also kinda weird. Seems hairy https://stackoverflow.com/questions/59360567/define-a-custom-type-that-behaves-like-typing-any


class NodeType(Enum):
    Node = 1
    ArgumentNode = 2
    CallNode = 3
    LiteralAssignNode = 4
    FunctionDefinitionNode = 5
    ConditionNode = 6
    LoopNode = 7
    WithNode = 8
    ImportNode = 9
    StateChangeNode = 10
    ClassDefinitionNode = 11


class Node(BaseModel):
    id: LineaID  # populated on creation by uuid.uuid4()
    session_id: LineaID  # refers to SessionContext.uuid
    node_type: NodeType = NodeType.Node
    context: Optional[NodeContext] = None

class SideEffectsNode(Node):
    # keeping a list of state_change_nodes that we probably have to re-construct from the sql db.
    # will deprecate when storing graph in a relational db
    state_change_nodes: Optional[List[LineaID]]
    import_nodes: Optional[List[LineaID]] # modules required to run node code (ids point to ImportNode instances)

class ImportNode(Node):
    node_type: NodeType = NodeType.ImportNode
    code: str
    library: Library
    attributes: Optional[Dict[str, str]] = None  # key is alias, value is full name
    alias: Optional[str] = None
    module: Any = None


class ArgumentNode(Node):
    node_type: NodeType = NodeType.ArgumentNode
    keyword: Optional[str]
    positional_order: Optional[int]
    value_node_id: Optional[LineaID]
    value_literal: Optional[Any]
    value_pickled: Optional[str]


class CallNode(Node):
    """
    The locally_defined_function_id helps with slicing and the lineapy transformer and corresponding APIs would need to capture these info.
    """

    node_type: NodeType = NodeType.CallNode
    code: str
    arguments: List[ArgumentNode]
    function_name: str
    function_module: Optional[LineaID] # references an Import Node
    locally_defined_function_id: Optional[LineaID]
    assigned_variable_name: Optional[str]
    # value of the result, filled at runtime
    # TODO: maybe we should create a new class to differentiate?
    #       this run time value also applies to StateChange.
    value: Optional[NodeValue] = None


class LiteralAssignNode(Node):
    node_type: NodeType = NodeType.LiteralAssignNode
    code: str
    assigned_variable_name: str
    value: Optional[NodeValue]


class FunctionDefinitionNode(SideEffectsNode):
    """
    Note that like loops, FunctionDefinitionNode will also treat the function as a black box.
    See tests/stub_data for examples.
    """

    node_type: NodeType = NodeType.FunctionDefinitionNode
    function_name: str
    code: str  # the code definition for the function
    value: Optional[Any]  # loaded at run time
    
    # TODO: should we track if its an recursive function?


class ConditionNode(Node):
    node_type: NodeType = NodeType.ConditionNode
    code: str
    # TODO


class StateChangeNode(Node):
    """
    This type of node is to capture the state changes caused by "black boxes" such as loops.
    Later code need to reference the NEW id now modified.
    """

    node_type: NodeType = NodeType.StateChangeNode
    variable_name: str
    # this could be call id or loop id, or any code blocks
    associated_node_id: LineaID
<<<<<<< HEAD
    initial_value_node_id: LineaID # can be another state change node
=======
    initial_value_node_id: LineaID # points to a node that represents the value of the node before the change
>>>>>>> bdaf86ed
    value: Optional[NodeValue]


class LoopEnterNode(SideEffectsNode):
    """
    We do not care about the intermeidate states, but rather just what state has changed. It's conceptually similar to representing loops in a more functional way (such as map and reduce).  We do this by treating the LoopNode as a node similar to "CallNode".
    """

    node_type: NodeType = NodeType.LoopNode
    code: str
<<<<<<< HEAD
=======
    # keeping a list of state_change_nodes that we probably have to re-construct from the sql db.
    # Yifan's note: deprecating these state_change_nodes to instead have the StateChangeNode point to the LoopEnterNodes instead
    # this is cleaner for other StateChangeNodes use cases such as FunctionDefinition nodes.
    state_change_nodes: List[LineaID] # a list of variables that are used in loop
    import_nodes: Optional[List[LineaID]] # a list of modules that are used in loop
>>>>>>> bdaf86ed


# Not sure if we need the exit node, commenting out for now
# class LoopExitNode(Node):
#     node_type: NodeType = NodeType.LoopNode
#     pass


class WithNode(Node):
    node_type: NodeType = NodeType.WithNode
    code: str
    # TODO


class DirectedEdge(BaseModel):
    """
    When we have `a = foo(), b = bar(a)`, should the edge be between bar and foo, with foo being the source, and bar being the sink.
    Yifan note: @dorx please review if this is what you had in mind
    """

    source_node_id: LineaID  # refers to Node.uuid
    sink_node_id: LineaID  # refers to Node.uuid<|MERGE_RESOLUTION|>--- conflicted
+++ resolved
@@ -161,11 +161,7 @@
     variable_name: str
     # this could be call id or loop id, or any code blocks
     associated_node_id: LineaID
-<<<<<<< HEAD
-    initial_value_node_id: LineaID # can be another state change node
-=======
-    initial_value_node_id: LineaID # points to a node that represents the value of the node before the change
->>>>>>> bdaf86ed
+    initial_value_node_id: LineaID # points to a node that represents the value of the node before the change (can be another state change node)
     value: Optional[NodeValue]
 
 
@@ -176,14 +172,9 @@
 
     node_type: NodeType = NodeType.LoopNode
     code: str
-<<<<<<< HEAD
-=======
     # keeping a list of state_change_nodes that we probably have to re-construct from the sql db.
-    # Yifan's note: deprecating these state_change_nodes to instead have the StateChangeNode point to the LoopEnterNodes instead
-    # this is cleaner for other StateChangeNodes use cases such as FunctionDefinition nodes.
     state_change_nodes: List[LineaID] # a list of variables that are used in loop
     import_nodes: Optional[List[LineaID]] # a list of modules that are used in loop
->>>>>>> bdaf86ed
 
 
 # Not sure if we need the exit node, commenting out for now
