from typing import List, Dict, Optional

import networkx as nx

from lineapy.data.types import Node, NodeType, DirectedEdge, LineaID


class Graph(object):
    """
    TODO:
    - implement the getters by wrapping around networkx (see https://github.com/LineaLabs/backend-take-home/blob/main/dag.py for simple reference)
    """

    def __init__(self, nodes: List[Node], edges: Optional[List[DirectedEdge]] = None):
        """
        Note:
        - edges could be none for very simple programs
        """
        if edges is None:
            edges = []
        self._nodes: List[Node] = nodes
        self._ids: Dict[LineaID, Node] = dict((n.id, n) for n in nodes)
        self._edges: List[DirectedEdge] = edges
        self._graph = nx.DiGraph()
<<<<<<< HEAD
        self._graph.add_nodes_from(
            [node.id for node in nodes if node.node_type != NodeType.ArgumentNode]
        )
=======
        self._graph.add_nodes_from([node.id for node in nodes])
>>>>>>> a91a8d38
        self._graph.add_edges_from(
            [(edge.source_node_id, edge.sink_node_id) for edge in edges]
        )

    @property
    def graph(self) -> nx.DiGraph:
        return self._graph

    @property
    def ids(self) -> Dict[LineaID, Node]:
        return self._ids

    def visit_order(self) -> List[LineaID]:
        return list(nx.topological_sort(self.graph))

    def get_parents(self, node: Node) -> List[Node]:
        return list(self.graph.predecessors(node))

    def get_ancestors(self, node: Node) -> List[Node]:
        return list(nx.ancestors(self.graph, node))

    def get_children(self, node: Node) -> List[Node]:
        return list(self.graph.successors(node))

    def get_descendants(self, node: Node) -> List[Node]:
        return list(nx.descendants(self.graph, node))

    def get_node(self, node_id: LineaID) -> Node:
        if node_id in self.ids:
            return self.ids[node_id]
        return None

    def print(self):
        # TODO: improve printing (cc @dhruv)
        for n in self._nodes:
            print(n)
        for e in self._edges:
            print(e)

    def __str__(self):
        self.print()

    def __repr__(self):
        self.print()<|MERGE_RESOLUTION|>--- conflicted
+++ resolved
@@ -22,13 +22,7 @@
         self._ids: Dict[LineaID, Node] = dict((n.id, n) for n in nodes)
         self._edges: List[DirectedEdge] = edges
         self._graph = nx.DiGraph()
-<<<<<<< HEAD
-        self._graph.add_nodes_from(
-            [node.id for node in nodes if node.node_type != NodeType.ArgumentNode]
-        )
-=======
         self._graph.add_nodes_from([node.id for node in nodes])
->>>>>>> a91a8d38
         self._graph.add_edges_from(
             [(edge.source_node_id, edge.sink_node_id) for edge in edges]
         )
