import logging
import tempfile
from dataclasses import dataclass
from itertools import chain
from pathlib import Path
from typing import Dict, List, Optional, Tuple, Union

import networkx as nx
from networkx.exception import NetworkXUnfeasible

# from lineapy.api.api import get
from lineapy.api.api_classes import LineaArtifact
from lineapy.data.types import LineaID, PipelineType
from lineapy.graph_reader.node_collection import NodeCollectionType
from lineapy.graph_reader.session_artifacts import SessionArtifacts
<<<<<<< HEAD
from lineapy.plugins.pipeline_writers import (
    AirflowPipelineWriter,
    BasePipelineWriter,
)
from lineapy.plugins.task import AirflowDagConfig, TaskGraphEdge
=======

# from lineapy.plugins.pipeline_writers import (
#     AirflowPipelineWriter,
#     BasePipelineWriter,
# )
from lineapy.plugins.task import TaskGraphEdge
>>>>>>> 59d6fdec
from lineapy.plugins.utils import load_plugin_template
from lineapy.utils.logging_config import configure_logging
from lineapy.utils.utils import prettify

logger = logging.getLogger(__name__)
configure_logging()


@dataclass
class ArtifactCollection:
    """
    `ArtifactCollection` can be thought of as a box where the inserted group of artifacts and
    their graph(s) get refactored into reusable components (i.e., functions with non-overlapping
    operations). With this modularization, it can then support various downstream code generation
    tasks such as pipeline file writing.

    For now, `ArtifactCollection` is meant to be kept and used as an abstraction/tool for internal
    dev use only. That is, the class and its methods will NOT be exposed directly to the user.
    Instead, it is intended to be used by/in/for other user-facing APIs.
    """

    def __init__(
        self,
        artifacts: List[Union[str, Tuple[str, int]]],
        input_parameters: List[str] = [],
    ) -> None:
        from lineapy.api.api import get

        self.session_artifacts: Dict[LineaID, SessionArtifacts] = {}
        self.art_name_to_node_id: Dict[str, LineaID] = {}
        self.node_id_to_session_id: Dict[LineaID, LineaID] = {}

        artifacts_by_session: Dict[LineaID, List[LineaArtifact]] = {}

        # Retrieve artifact objects and group them by session ID
        for art_entry in artifacts:
            # Construct args for artifact retrieval
            args = {}
            if isinstance(art_entry, str):
                args["artifact_name"] = art_entry
            elif isinstance(art_entry, tuple):
                args["artifact_name"] = art_entry[0]
                args["version"] = art_entry[1]
            else:
                raise ValueError(
                    "An artifact should be passed in as a string or (string, integer) tuple."
                )

            # Retrieve artifact
            try:
                version = args.get("version", None)
                if version is None:
                    art = get(artifact_name=args["artifact_name"])
                else:
                    art = get(
                        artifact_name=args["artifact_name"],
                        version=int(version),
                    )
                if args["artifact_name"] in self.art_name_to_node_id.keys():
                    logger.error("%s is duplicated", args["artifact_name"])
                    raise KeyError("%s is duplicated", args["artifact_name"])
                self.art_name_to_node_id[args["artifact_name"]] = art._node_id
                self.node_id_to_session_id[art._node_id] = art._session_id
            except Exception as e:
                logger.error("Cannot retrive artifact %s", art_entry)
                raise Exception(e)

            # Put artifact in the right session group
            artifacts_by_session[art._session_id] = artifacts_by_session.get(
                art._session_id, []
            ) + [art]

        # For each session, construct SessionArtifacts object
        for session_id, session_artifacts in artifacts_by_session.items():
            self.session_artifacts[session_id] = SessionArtifacts(
                session_artifacts, input_parameters=input_parameters
            )

    def _sort_session_artifacts(
        self, dependencies: TaskGraphEdge = {}
    ) -> List[SessionArtifacts]:
        """
        Use the user-provided artifact dependencies to
        topologically sort a list of SessionArtifacts objects.
        Raise an exception if the graph contains a cycle.

        NOTE: Current implementation of LineaPy demands it be able to
        linearly order different sessions, which prohibits any
        circular dependencies between sessions, e.g.,
        Artifact A (Session 1) -> Artifact B (Session 2) -> Artifact C (Session 1).
        We need to implement inter-session graph merge if we want to
        support such circular dependencies between sessions,
        which is a future project.
        """
        # Construct a combined graph across multiple sessions
        combined_graph = nx.DiGraph()
        for session_artifacts in self.session_artifacts.values():
            session_graph = session_artifacts.graph.nx_graph
            combined_graph.add_nodes_from(session_graph.nodes)
            combined_graph.add_edges_from(session_graph.edges)

        # Check if user-specified dependency includes artifacts not in the current collection
        dependency_edges = list(
            chain.from_iterable(
                ((artname, to_artname) for artname in from_artname)
                for to_artname, from_artname in dependencies.items()
            )
        )
        dependency_nodes = set(chain(*dependency_edges))
        missing_artifacts = [
            artname
            for artname in dependency_nodes
            if self.art_name_to_node_id.get(artname, None) is None
        ]
        if len(missing_artifacts) > 0:
            raise KeyError(
                f"Dependency graph includes artifact(s) not in this artifact collection: {missing_artifacts}"
            )

        # Augment the graph with user-specified edges
        dependency_edges_by_id = [
            (
                self.art_name_to_node_id.get(edge_tuple[0]),
                self.art_name_to_node_id.get(edge_tuple[1]),
            )
            for edge_tuple in dependency_edges
        ]
        combined_graph.add_edges_from(dependency_edges_by_id)

        # Check if the graph is acyclic
        if nx.is_directed_acyclic_graph(combined_graph) is False:
            raise Exception(
                "LineaPy detected conflict with the provided dependencies. "
                "Please check if the provided dependencies include circular relationships."
            )

        # Identify topological ordering between sessions
        session_id_nodes = list(self.session_artifacts.keys())
        session_id_edges = []
        for node_id, to_node_id in dependency_edges_by_id:
            assert node_id is not None
            assert to_node_id is not None
            from_session_id = self.node_id_to_session_id.get(node_id, None)
            to_session_id = self.node_id_to_session_id.get(to_node_id, None)
            if (
                from_session_id is not None
                and to_session_id is not None
                and from_session_id != to_session_id
            ):
                session_id_edges.append((from_session_id, to_session_id))
        inter_session_graph = nx.DiGraph()
        inter_session_graph.add_nodes_from(session_id_nodes)
        inter_session_graph.add_edges_from(session_id_edges)
        try:
            session_id_sorted = list(nx.topological_sort(inter_session_graph))
        except NetworkXUnfeasible:
            raise Exception(
                "Current implementation of LineaPy demands it be able to linearly order different sessions, "
                "which prohibits any circular dependencies between sessions. "
                "Please check if your provided dependencies include such circular dependencies between sessions, "
                "e.g., Artifact A (Session 1) -> Artifact B (Session 2) -> Artifact C (Session 1)."
            )

        return [
            self.session_artifacts[session_id]
            for session_id in session_id_sorted
        ]

    @staticmethod
    def _extract_session_module(
        session_artifacts: SessionArtifacts,
        indentation: int = 4,
    ) -> dict:
        """
        Utility to extract relevant module components from the given SessionArtifacts.
        To be used for composing the multi-session module.
        """
        indentation_block = " " * indentation

        # Generate import statement block for the given session
        session_imports = (
            session_artifacts.import_nodecollection.get_import_block(
                indentation=0
            )
        )

        # Generate function definition for each session artifact
        artifact_functions = "\n".join(
            [
                coll.get_function_definition(indentation=indentation)
                for coll in session_artifacts.artifact_nodecollections
            ]
        )

        # Generate session function name
        first_art_name = session_artifacts._get_first_artifact_name()
        assert isinstance(first_art_name, str)
        session_function_name = f"run_session_including_{first_art_name}"

        # Generate session function body
        return_dict_name = "artifacts"  # List for capturing artifacts before irrelevant downstream mutation
        session_function_body = "\n".join(
            [
                coll.get_function_call_block(
                    indentation=indentation,
                    keep_lineapy_save=False,
                    result_placeholder=None
                    if coll.collection_type != NodeCollectionType.ARTIFACT
                    else return_dict_name,
                )
                for coll in session_artifacts.artifact_nodecollections
            ]
        )

        # Generate session function return value string
        session_function_return = ", ".join(
            [
                coll.return_variables[0]
                for coll in session_artifacts.artifact_nodecollections
                if coll.collection_type == NodeCollectionType.ARTIFACT
            ]
        )

        session_input_parameters_body = session_artifacts.input_parameters_nodecollection.get_input_parameters_block(
            indentation=indentation
        )

        SESSION_FUNCTION_TEMPLATE = load_plugin_template(
            "session_function.jinja"
        )
        session_function = SESSION_FUNCTION_TEMPLATE.render(
            session_input_parameters_body=session_input_parameters_body,
            indentation_block=indentation_block,
            session_function_name=session_function_name,
            session_function_body=session_function_body,
            return_dict_name=return_dict_name,
        )

        session_input_parameters = ", ".join(
            session_artifacts.input_parameters_node.keys()
        )

        # Generate calculation code block for the session
        # This is to be used in multi-session module
        session_calculation = f"{indentation_block}artifacts.update({session_function_name}({session_input_parameters}))"

        return {
            "session_imports": session_imports,
            "artifact_functions": artifact_functions,
            "session_function": session_function,
            "session_function_return": session_function_return,
            "session_calculation": session_calculation,
            "session_input_parameters_body": session_input_parameters_body,
        }

    def _compose_module(
        self,
        session_artifacts_sorted: List[SessionArtifacts],
        indentation: int = 4,
    ) -> str:
        """
        Generate a Python module that calculates artifacts
        in the given artifact collection.
        """
        indentation_block = " " * indentation

        # Extract module script components by session
        session_modules = [
            self._extract_session_module(
                session_artifacts=session_artifacts,
                indentation=indentation,
            )
            for session_artifacts in session_artifacts_sorted
        ]

        # Combine components by "type"
        module_imports = "\n".join(
            [module["session_imports"] for module in session_modules]
        )
        artifact_functions = "\n".join(
            [module["artifact_functions"] for module in session_modules]
        )
        session_functions = "\n".join(
            [module["session_function"] for module in session_modules]
        )
        module_function_body = "\n".join(
            [module["session_calculation"] for module in session_modules]
        )
        module_function_return = ", ".join(
            [module["session_function_return"] for module in session_modules]
        )

        input_parameters_body = []
        for module in session_modules:
            input_parameters_body += [
                line.lstrip(" ").rstrip(",")
                for line in module["session_input_parameters_body"].split("\n")
                if len(line.lstrip(" ").rstrip(",")) > 0
            ]

        module_input_parameters = (
            ",".join(input_parameters_body)
            if len(input_parameters_body) <= 1
            else "\n"
            + f",\n{indentation_block}".join(input_parameters_body)
            + ",\n"
        )

        # Put all together to generate module text
        MODULE_TEMPLATE = load_plugin_template("module.jinja")
        module_text = MODULE_TEMPLATE.render(
            indentation_block=indentation_block,
            module_imports=module_imports,
            artifact_functions=artifact_functions,
            session_functions=session_functions,
            module_function_body=module_function_body,
            module_function_return=module_function_return,
            module_input_parameters=module_input_parameters,
        )

        return module_text

    def generate_module(
        self,
        dependencies: TaskGraphEdge = {},
        indentation: int = 4,
    ) -> str:
        """
        Generate a Python module that reproduces artifacts in the artifact collection.
        This module is meant to provide function components that can be easily reused to
        incorporate artifacts into other code contexts.

        :param dependencies: Dependency between artifacts, expressed in graphlib format.
            For instance, ``{"B": {"A", "C"}}`` means artifacts A and C are prerequisites for artifact B.
        """
        # Sort sessions topologically (applicable if artifacts come from multiple sessions)
        session_artifacts_sorted = self._sort_session_artifacts(
            dependencies=dependencies
        )

        # Generate module text
        module_text = self._compose_module(
            session_artifacts_sorted=session_artifacts_sorted,
            indentation=indentation,
        )

        return prettify(module_text)

    def get_module(self, dependencies: TaskGraphEdge = {}):
        import importlib.util
        import sys
        from importlib.abc import Loader

        module_name = f"session_{'_'.join(self.session_artifacts.keys())}"
        temp_folder = tempfile.mkdtemp()
        with open(f"{temp_folder}/{module_name}.py", "w") as f:
            f.writelines(self.generate_module(dependencies=dependencies))
        spec = importlib.util.spec_from_file_location(
            module_name, f"{temp_folder}/{module_name}.py"
        )
        if spec is not None:
            session_module = importlib.util.module_from_spec(spec)
            assert isinstance(spec.loader, Loader)
            sys.modules["module.name"] = session_module
            spec.loader.exec_module(session_module)
            return session_module

        return

    def generate_pipeline_files(
        self,
        framework: str = "SCRIPT",
        dependencies: TaskGraphEdge = {},
        keep_lineapy_save: bool = False,
        pipeline_name: str = "pipeline",
        output_dir: str = ".",
        airflow_dag_config: Optional[AirflowDagConfig] = {},
        airflow_dag_flavor: str = "PythonOperatorPerSession",
    ):
        """
        Use modularized artifact code to generate standard pipeline files,
        including Python modules, DAG script, and infra files (e.g., Dockerfile).
        Actual code generation and writing is delegated to the "writer" class
        for each framework type (e.g., "SCRIPT").
        """
        output_path = Path(output_dir, pipeline_name)
        output_path.mkdir(exist_ok=True, parents=True)

        # Sort sessions topologically (applicable if artifacts come from multiple sessions)
        session_artifacts_sorted = self._sort_session_artifacts(
            dependencies=dependencies
        )

        # Write out module file
        module_text = self._compose_module(
            session_artifacts_sorted=session_artifacts_sorted,
            indentation=4,
        )
        module_file = output_path / f"{pipeline_name}_module.py"
        module_file.write_text(prettify(module_text))
        logger.info("Generated module file")

        # Write out requirements file
        # TODO: Filter relevant imports only (i.e., those "touched" by artifacts in pipeline)
        db = session_artifacts_sorted[0].db
        lib_names_text = ""
        for session_artifacts in session_artifacts_sorted:
            session_libs = db.get_libraries_for_session(
                session_artifacts.session_id
            )
            for lib in session_libs:
                lib_names_text += f"{lib.package_name}=={lib.version}\n"
        requirements_file = output_path / f"{pipeline_name}_requirements.txt"
        requirements_file.write_text(lib_names_text)
        logger.info("Generated requirements file")

        pipeline_writer: BasePipelineWriter

        # Delegate to framework-specific writer
        if framework in PipelineType.__members__:
            if PipelineType[framework] == PipelineType.AIRFLOW:
                pipeline_writer = AirflowPipelineWriter(
                    session_artifacts_sorted=session_artifacts_sorted,
                    keep_lineapy_save=keep_lineapy_save,
                    pipeline_name=pipeline_name,
                    output_dir=output_dir,
                )
            else:
                pipeline_writer = BasePipelineWriter(
                    session_artifacts_sorted=session_artifacts_sorted,
                    keep_lineapy_save=keep_lineapy_save,
                    pipeline_name=pipeline_name,
                    output_dir=output_dir,
                )
        else:
            raise ValueError(
                f'"{framework}" is an invalid value for framework.'
            )

        return pipeline_writer.write_pipeline_files()<|MERGE_RESOLUTION|>--- conflicted
+++ resolved
@@ -2,31 +2,22 @@
 import tempfile
 from dataclasses import dataclass
 from itertools import chain
-from pathlib import Path
-from typing import Dict, List, Optional, Tuple, Union
+from typing import Dict, List, Tuple, Union
 
 import networkx as nx
 from networkx.exception import NetworkXUnfeasible
 
 # from lineapy.api.api import get
 from lineapy.api.api_classes import LineaArtifact
-from lineapy.data.types import LineaID, PipelineType
+from lineapy.data.types import LineaID
 from lineapy.graph_reader.node_collection import NodeCollectionType
 from lineapy.graph_reader.session_artifacts import SessionArtifacts
-<<<<<<< HEAD
-from lineapy.plugins.pipeline_writers import (
-    AirflowPipelineWriter,
-    BasePipelineWriter,
-)
-from lineapy.plugins.task import AirflowDagConfig, TaskGraphEdge
-=======
 
 # from lineapy.plugins.pipeline_writers import (
 #     AirflowPipelineWriter,
 #     BasePipelineWriter,
 # )
 from lineapy.plugins.task import TaskGraphEdge
->>>>>>> 59d6fdec
 from lineapy.plugins.utils import load_plugin_template
 from lineapy.utils.logging_config import configure_logging
 from lineapy.utils.utils import prettify
@@ -394,76 +385,4 @@
             spec.loader.exec_module(session_module)
             return session_module
 
-        return
-
-    def generate_pipeline_files(
-        self,
-        framework: str = "SCRIPT",
-        dependencies: TaskGraphEdge = {},
-        keep_lineapy_save: bool = False,
-        pipeline_name: str = "pipeline",
-        output_dir: str = ".",
-        airflow_dag_config: Optional[AirflowDagConfig] = {},
-        airflow_dag_flavor: str = "PythonOperatorPerSession",
-    ):
-        """
-        Use modularized artifact code to generate standard pipeline files,
-        including Python modules, DAG script, and infra files (e.g., Dockerfile).
-        Actual code generation and writing is delegated to the "writer" class
-        for each framework type (e.g., "SCRIPT").
-        """
-        output_path = Path(output_dir, pipeline_name)
-        output_path.mkdir(exist_ok=True, parents=True)
-
-        # Sort sessions topologically (applicable if artifacts come from multiple sessions)
-        session_artifacts_sorted = self._sort_session_artifacts(
-            dependencies=dependencies
-        )
-
-        # Write out module file
-        module_text = self._compose_module(
-            session_artifacts_sorted=session_artifacts_sorted,
-            indentation=4,
-        )
-        module_file = output_path / f"{pipeline_name}_module.py"
-        module_file.write_text(prettify(module_text))
-        logger.info("Generated module file")
-
-        # Write out requirements file
-        # TODO: Filter relevant imports only (i.e., those "touched" by artifacts in pipeline)
-        db = session_artifacts_sorted[0].db
-        lib_names_text = ""
-        for session_artifacts in session_artifacts_sorted:
-            session_libs = db.get_libraries_for_session(
-                session_artifacts.session_id
-            )
-            for lib in session_libs:
-                lib_names_text += f"{lib.package_name}=={lib.version}\n"
-        requirements_file = output_path / f"{pipeline_name}_requirements.txt"
-        requirements_file.write_text(lib_names_text)
-        logger.info("Generated requirements file")
-
-        pipeline_writer: BasePipelineWriter
-
-        # Delegate to framework-specific writer
-        if framework in PipelineType.__members__:
-            if PipelineType[framework] == PipelineType.AIRFLOW:
-                pipeline_writer = AirflowPipelineWriter(
-                    session_artifacts_sorted=session_artifacts_sorted,
-                    keep_lineapy_save=keep_lineapy_save,
-                    pipeline_name=pipeline_name,
-                    output_dir=output_dir,
-                )
-            else:
-                pipeline_writer = BasePipelineWriter(
-                    session_artifacts_sorted=session_artifacts_sorted,
-                    keep_lineapy_save=keep_lineapy_save,
-                    pipeline_name=pipeline_name,
-                    output_dir=output_dir,
-                )
-        else:
-            raise ValueError(
-                f'"{framework}" is an invalid value for framework.'
-            )
-
-        return pipeline_writer.write_pipeline_files()+        return