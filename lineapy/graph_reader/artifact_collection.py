--- conflicted
+++ resolved
@@ -63,14 +63,9 @@
             raise ValueError(
                 f"Duplicated input parameters detected in {input_parameters}"
             )
-<<<<<<< HEAD
-        artifacts_by_session: Dict[LineaID, List[LineaArtifact]] = {}
-=======
-
         artifacts_by_session: Dict[LineaID, List[ArtifactORM]] = defaultdict(
             list
         )
->>>>>>> 2c724921
 
         artifact_names = [
             art if isinstance(art, str) else art[0] for art in artifacts
@@ -94,7 +89,7 @@
                 logger.error("%s is duplicated", args["artifact_name"])
                 raise KeyError("%s is duplicated", args["artifact_name"])
             try:
-                art = self.db.get_artifact_by_name(**args)
+                art = self.db.get_artifactorm_by_name(**args)
             except Exception as e:
                 logger.error("Cannot retrive artifact %s", art_entry)
                 raise Exception(e)
@@ -141,13 +136,10 @@
         # For each session, construct SessionArtifacts object
         for session_id, session_artifacts in artifacts_by_session.items():
             self.session_artifacts[session_id] = SessionArtifacts(
-<<<<<<< HEAD
+                self.db,
                 session_artifacts,
                 input_parameters=input_parameters,
                 reuse_pre_computed_artifacts=reuse_pre_computed_artifacts,
-=======
-                self.db, session_artifacts, input_parameters=input_parameters
->>>>>>> 2c724921
             )
 
     def _sort_session_artifacts(
