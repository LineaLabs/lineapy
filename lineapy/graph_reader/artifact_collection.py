import logging
from dataclasses import dataclass
from itertools import chain
from typing import Dict, List, Tuple, Union

import networkx as nx
from networkx.exception import NetworkXUnfeasible

from lineapy.api.api import get
from lineapy.api.api_classes import LineaArtifact
from lineapy.data.types import LineaID
from lineapy.graph_reader.node_collection import NodeCollectionType
from lineapy.graph_reader.session_artifacts import SessionArtifacts

# from lineapy.plugins.pipeline_writers import (
#     AirflowPipelineWriter,
#     BasePipelineWriter,
# )
from lineapy.plugins.task import TaskGraphEdge
from lineapy.plugins.utils import load_plugin_template
from lineapy.utils.logging_config import configure_logging
from lineapy.utils.utils import prettify

logger = logging.getLogger(__name__)
configure_logging()


@dataclass
class ArtifactCollection:
    """
    `ArtifactCollection` can be thought of as a box where the inserted group of artifacts and
    their graph(s) get refactored into reusable components (i.e., functions with non-overlapping
    operations). With this modularization, it can then support various downstream code generation
    tasks such as pipeline file writing.

    For now, `ArtifactCollection` is meant to be kept and used as an abstraction/tool for internal
    dev use only. That is, the class and its methods will NOT be exposed directly to the user.
    Instead, it is intended to be used by/in/for other user-facing APIs.
    """

    def __init__(self, artifacts=List[Union[str, Tuple[str, int]]]) -> None:
        self.session_artifacts: Dict[LineaID, SessionArtifacts] = {}
        self.art_name_to_node_id: Dict[str, LineaID] = {}
        self.node_id_to_session_id: Dict[LineaID, LineaID] = {}

        artifacts_by_session: Dict[LineaID, List[LineaArtifact]] = {}

        # Retrieve artifact objects and group them by session ID
        for art_entry in artifacts:
            # Construct args for artifact retrieval
            args = {}
            if isinstance(art_entry, str):
                args["artifact_name"] = art_entry
            elif isinstance(art_entry, tuple):
                args["artifact_name"] = art_entry[0]
                args["version"] = art_entry[1]
            else:
                raise ValueError(
                    "An artifact should be passed in as a string or (string, integer) tuple."
                )

            # Retrieve artifact
            try:
                version = args.get("version", None)
                if version is None:
                    art = get(artifact_name=args["artifact_name"])
                else:
                    art = get(
                        artifact_name=args["artifact_name"],
                        version=int(version),
                    )
                if args["artifact_name"] in self.art_name_to_node_id.keys():
                    logger.error("%s is duplicated", args["artifact_name"])
                    raise KeyError("%s is duplicated", args["artifact_name"])
                self.art_name_to_node_id[args["artifact_name"]] = art._node_id
                self.node_id_to_session_id[art._node_id] = art._session_id
            except Exception as e:
                logger.error("Cannot retrive artifact %s", art_entry)
                raise Exception(e)

            # Put artifact in the right session group
            artifacts_by_session[art._session_id] = artifacts_by_session.get(
                art._session_id, []
            ) + [art]

        # For each session, construct SessionArtifacts object
        for session_id, session_artifacts in artifacts_by_session.items():
            self.session_artifacts[session_id] = SessionArtifacts(
                session_artifacts
            )

    def _sort_session_artifacts(
        self, dependencies: TaskGraphEdge = {}
    ) -> List[SessionArtifacts]:
        """
        Use the user-provided artifact dependencies to
        topologically sort a list of SessionArtifacts objects.
        Raise an exception if the graph contains a cycle.

        NOTE: Current implementation of LineaPy demands it be able to
        linearly order different sessions, which prohibits any
        circular dependencies between sessions, e.g.,
        Artifact A (Session 1) -> Artifact B (Session 2) -> Artifact C (Session 1).
        We need to implement inter-session graph merge if we want to
        support such circular dependencies between sessions,
        which is a future project.
        """
        # Construct a combined graph across multiple sessions
        combined_graph = nx.DiGraph()
        for session_artifacts in self.session_artifacts.values():
            session_graph = session_artifacts.graph.nx_graph
            combined_graph.add_nodes_from(session_graph.nodes)
            combined_graph.add_edges_from(session_graph.edges)

        # Check if user-specified dependency includes artifacts not in the current collection
        dependency_edges = list(
            chain.from_iterable(
                ((artname, to_artname) for artname in from_artname)
                for to_artname, from_artname in dependencies.items()
            )
        )
        dependency_nodes = set(chain(*dependency_edges))
        missing_artifacts = [
            artname
            for artname in dependency_nodes
            if self.art_name_to_node_id.get(artname, None) is None
        ]
        if len(missing_artifacts) > 0:
            raise KeyError(
                f"Dependency graph includes artifact(s) not in this artifact collection: {missing_artifacts}"
            )

        # Augment the graph with user-specified edges
        dependency_edges_by_id = [
            (
                self.art_name_to_node_id.get(edge_tuple[0]),
                self.art_name_to_node_id.get(edge_tuple[1]),
            )
            for edge_tuple in dependency_edges
        ]
        combined_graph.add_edges_from(dependency_edges_by_id)

        # Check if the graph is acyclic
        if nx.is_directed_acyclic_graph(combined_graph) is False:
            raise Exception(
                "LineaPy detected conflict with the provided dependencies. "
                "Please check if the provided dependencies include circular relationships."
            )

        # Identify topological ordering between sessions
        session_id_nodes = list(self.session_artifacts.keys())
        session_id_edges = []
        for node_id, to_node_id in dependency_edges_by_id:
            assert node_id is not None
            assert to_node_id is not None
            from_session_id = self.node_id_to_session_id.get(node_id, None)
            to_session_id = self.node_id_to_session_id.get(to_node_id, None)
            if (
                from_session_id is not None
                and to_session_id is not None
                and from_session_id != to_session_id
            ):
                session_id_edges.append((from_session_id, to_session_id))
        inter_session_graph = nx.DiGraph()
        inter_session_graph.add_nodes_from(session_id_nodes)
        inter_session_graph.add_edges_from(session_id_edges)
        try:
            session_id_sorted = list(nx.topological_sort(inter_session_graph))
        except NetworkXUnfeasible:
            raise Exception(
                "Current implementation of LineaPy demands it be able to linearly order different sessions, "
                "which prohibits any circular dependencies between sessions. "
                "Please check if your provided dependencies include such circular dependencies between sessions, "
                "e.g., Artifact A (Session 1) -> Artifact B (Session 2) -> Artifact C (Session 1)."
            )

        return [
            self.session_artifacts[session_id]
            for session_id in session_id_sorted
        ]

    @staticmethod
    def _extract_session_module(
        session_artifacts: SessionArtifacts,
        indentation: int = 4,
    ) -> dict:
        """
        Utility to extract relevant module components from the given SessionArtifacts.
        To be used for composing the multi-session module.
        """
        indentation_block = " " * indentation

        # Generate import statement block for the given session
        session_imports = (
            session_artifacts.import_nodecollection.get_import_block(
                indentation=0
            )
        )

        # Generate function definition for each session artifact
        artifact_functions = "\n".join(
            [
                coll.get_function_definition(indentation=indentation)
                for coll in session_artifacts.artifact_nodecollections
            ]
        )

        # Generate session function name
        first_art_name = session_artifacts._get_first_artifact_name()
<<<<<<< HEAD
        assert first_art_name is not None
=======
        assert isinstance(first_art_name, str)
>>>>>>> 2b055f26
        session_function_name = f"run_session_including_{first_art_name}"

        # Generate session function body
        return_dict_name = "artifacts"  # List for capturing artifacts before irrelevant downstream mutation
        session_function_body = "\n".join(
            [
                coll.get_function_call_block(
                    indentation=indentation,
                    keep_lineapy_save=False,
                    result_placeholder=None
                    if coll.collection_type != NodeCollectionType.ARTIFACT
                    else return_dict_name,
                )
                for coll in session_artifacts.artifact_nodecollections
            ]
        )

        # Generate session function return value string
        session_function_return = ", ".join(
            [
                coll.return_variables[0]
                for coll in session_artifacts.artifact_nodecollections
                if coll.collection_type == NodeCollectionType.ARTIFACT
            ]
        )

        SESSION_FUNCTION_TEMPLATE = load_plugin_template(
            "session_function.jinja"
        )
        session_function = SESSION_FUNCTION_TEMPLATE.render(
            indentation_block=indentation_block,
            session_function_name=session_function_name,
            session_function_body=session_function_body,
            return_dict_name=return_dict_name,
        )

        # Generate calculation code block for the session
        # This is to be used in multi-session module
        session_calculation = (
            f"{indentation_block}artifacts.update({session_function_name}())"
        )

        return {
            "session_imports": session_imports,
            "artifact_functions": artifact_functions,
            "session_function": session_function,
            "session_function_return": session_function_return,
            "session_calculation": session_calculation,
        }

    def _compose_module(
        self,
        session_artifacts_sorted: List[SessionArtifacts],
        indentation: int = 4,
    ) -> str:
        """
        Generate a Python module that calculates artifacts
        in the given artifact collection.
        """
        indentation_block = " " * indentation

        # Extract module script components by session
        session_modules = [
            self._extract_session_module(
                session_artifacts=session_artifacts,
                indentation=indentation,
            )
            for session_artifacts in session_artifacts_sorted
        ]

        # Combine components by "type"
        module_imports = "\n".join(
            [module["session_imports"] for module in session_modules]
        )
        artifact_functions = "\n".join(
            [module["artifact_functions"] for module in session_modules]
        )
        session_functions = "\n".join(
            [module["session_function"] for module in session_modules]
        )
        module_function_body = "\n".join(
            [module["session_calculation"] for module in session_modules]
        )
        module_function_return = ", ".join(
            [module["session_function_return"] for module in session_modules]
        )

        # Put all together to generate module text
        MODULE_TEMPLATE = load_plugin_template("module.jinja")
        module_text = MODULE_TEMPLATE.render(
            indentation_block=indentation_block,
            module_imports=module_imports,
            artifact_functions=artifact_functions,
            session_functions=session_functions,
            module_function_body=module_function_body,
            module_function_return=module_function_return,
        )

        return module_text

    def generate_module(
        self,
        dependencies: TaskGraphEdge = {},
        indentation: int = 4,
    ) -> str:
        """
        Generate a Python module that reproduces artifacts in the artifact collection.
        This module is meant to provide function components that can be easily reused to
        incorporate artifacts into other code contexts.

        :param dependencies: Dependency between artifacts, expressed in graphlib format.
            For instance, ``{"B": {"A", "C"}}`` means artifacts A and C are prerequisites for artifact B.
        """
        # Sort sessions topologically (applicable if artifacts come from multiple sessions)
        session_artifacts_sorted = self._sort_session_artifacts(
            dependencies=dependencies
        )

        # Generate module text
        module_text = self._compose_module(
            session_artifacts_sorted=session_artifacts_sorted,
            indentation=indentation,
        )

        return prettify(module_text)

    def get_session_module(self, dependencies: TaskGraphEdge = {}):
        import importlib.util
        import sys
        from importlib.abc import Loader

        module_name = f"session_{'_'.join(self.session_artifacts.keys())}"
        with open(f"/tmp/{module_name}.py", "w") as f:
            f.writelines(self.generate_module(dependencies=dependencies))
        spec = importlib.util.spec_from_file_location(
            module_name, f"/tmp/{module_name}.py"
        )
        if spec is not None:
            session_module = importlib.util.module_from_spec(spec)
            assert isinstance(spec.loader, Loader)
            sys.modules["module.name"] = session_module
            spec.loader.exec_module(session_module)
            return session_module

        return<|MERGE_RESOLUTION|>--- conflicted
+++ resolved
@@ -11,11 +11,6 @@
 from lineapy.data.types import LineaID
 from lineapy.graph_reader.node_collection import NodeCollectionType
 from lineapy.graph_reader.session_artifacts import SessionArtifacts
-
-# from lineapy.plugins.pipeline_writers import (
-#     AirflowPipelineWriter,
-#     BasePipelineWriter,
-# )
 from lineapy.plugins.task import TaskGraphEdge
 from lineapy.plugins.utils import load_plugin_template
 from lineapy.utils.logging_config import configure_logging
@@ -207,11 +202,7 @@
 
         # Generate session function name
         first_art_name = session_artifacts._get_first_artifact_name()
-<<<<<<< HEAD
         assert first_art_name is not None
-=======
-        assert isinstance(first_art_name, str)
->>>>>>> 2b055f26
         session_function_name = f"run_session_including_{first_art_name}"
 
         # Generate session function body
