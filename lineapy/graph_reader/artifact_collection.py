--- conflicted
+++ resolved
@@ -1,17 +1,11 @@
 import importlib.util
 import logging
-<<<<<<< HEAD
-=======
 import sys
->>>>>>> fe502f35
 import tempfile
 from dataclasses import dataclass
 from importlib.abc import Loader
 from itertools import chain
-<<<<<<< HEAD
-=======
 from pathlib import Path
->>>>>>> fe502f35
 from typing import Dict, List, Optional, Tuple, Union
 
 import networkx as nx
@@ -53,10 +47,7 @@
         self,
         artifacts: List[Union[str, Tuple[str, int]]],
         input_parameters: List[str] = [],
-<<<<<<< HEAD
         use_cache: List[Union[str, Tuple[str, int]]] = [],
-=======
->>>>>>> fe502f35
     ) -> None:
         from lineapy.api.api import get
 
@@ -129,13 +120,9 @@
         # For each session, construct SessionArtifacts object
         for session_id, session_artifacts in artifacts_by_session.items():
             self.session_artifacts[session_id] = SessionArtifacts(
-<<<<<<< HEAD
                 session_artifacts,
                 input_parameters=input_parameters,
                 use_cache=use_cache,
-=======
-                session_artifacts, input_parameters=input_parameters
->>>>>>> fe502f35
             )
 
     def _sort_session_artifacts(
@@ -256,11 +243,7 @@
 
         # Generate session function name
         first_art_name = session_artifacts._get_first_artifact_name()
-<<<<<<< HEAD
-        assert isinstance(first_art_name, str)
-=======
         assert first_art_name is not None
->>>>>>> fe502f35
         session_function_name = f"run_session_including_{first_art_name}"
 
         # Generate session function body
@@ -379,19 +362,11 @@
             set(module_input_parameters_list)
         ):
             raise ValueError(
-<<<<<<< HEAD
-                f"Duplicated input parameters {module_input_parameters_list} across multiple sessions."
-            )
-        if set(module_input_parameters_list) != set(self.input_parameters):
-            raise ValueError(
-                f"Detected input parameters {module_input_parameters_list} do not agree with user input {self.input_parameters}."
-=======
                 f"Duplicated input parameters {module_input_parameters_list} across multiple sessions"
             )
         elif set(module_input_parameters_list) != set(self.input_parameters):
             raise ValueError(
                 f"Detected input parameters {module_input_parameters_list} do not agree with user input {self.input_parameters}"
->>>>>>> fe502f35
             )
 
         # Put all together to generate module text
@@ -435,18 +410,6 @@
         return prettify(module_text)
 
     def get_module(self, dependencies: TaskGraphEdge = {}):
-<<<<<<< HEAD
-        import importlib.util
-        import sys
-        from importlib.abc import Loader
-
-        module_name = f"session_{'_'.join(self.session_artifacts.keys())}"
-        temp_folder = tempfile.mkdtemp()
-        with open(f"{temp_folder}/{module_name}.py", "w") as f:
-            f.writelines(self.generate_module(dependencies=dependencies))
-        spec = importlib.util.spec_from_file_location(
-            module_name, f"{temp_folder}/{module_name}.py"
-=======
         """
         Writing module text to a temp file and load module with names of
         session_art1_art2_...
@@ -460,7 +423,6 @@
 
         spec = importlib.util.spec_from_file_location(
             module_name, temp_module_path
->>>>>>> fe502f35
         )
         if spec is not None:
             session_module = importlib.util.module_from_spec(spec)
