--- conflicted
+++ resolved
@@ -218,11 +218,7 @@
 
         # Generate session function name
         first_art_name = session_artifacts._get_first_artifact_name()
-<<<<<<< HEAD
-        assert isinstance(first_art_name, str)
-=======
         assert first_art_name is not None
->>>>>>> 2915a743
         session_function_name = f"run_session_including_{first_art_name}"
 
         # Generate session function body
