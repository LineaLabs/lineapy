--- conflicted
+++ resolved
@@ -97,67 +97,4 @@
         # TODO: then based on each node type do some custom testing
         # Maybe there is an easier way to just implement their __str__
         #   and check that?
-<<<<<<< HEAD
-    return True
-=======
-    return True
-
-
-def are_nodes_content_equal(n1: Node, n2: Node, session_code: str) -> bool:
-    """
-    TODO:
-    - we should add the syntax for comparison maybe?
-    - we should probably make use of PyDantic's built in comparison,
-      not possible right now since we have the extra ID field.
-    - this test is not complete yet
-    """
-    # this one skips the ID checking
-    # will refactor based on the linea-spec-db branch
-    if n1.node_type != n2.node_type:
-        return False
-
-    if n1.node_type is NodeType.CallNode:
-        n1 = cast(CallNode, n1)
-        n2 = cast(CallNode, n2)
-
-        if get_segment_from_code(session_code, n1) != get_segment_from_code(
-            session_code, n2
-        ):
-            internal_warning_log("Nodes point to different code")
-            return False
-        if n1.function_id != n2.function_id:
-            internal_warning_log(
-                "Nodes have different function ids",
-                n1.function_id,
-                n2.function_id,
-            )
-            return False
-        return True
-    if n1.node_type is NodeType.ArgumentNode:
-        n1 = cast(ArgumentNode, n1)
-        n2 = cast(ArgumentNode, n2)
-        if n1.positional_order != n2.positional_order:
-            internal_warning_log(
-                "Nodes have different positional_order",
-                n1.positional_order,
-                n2.positional_order,
-            )
-            return False
-        if n1.value_node_id != n2.value_node_id:
-            internal_warning_log(
-                "Nodes have different value_node_id",
-                n1.value_node_id,
-                n2.value_node_id,
-            )
-            return False
-        if n2.value_literal != n2.value_literal:
-            internal_warning_log(
-                "Nodes have different value_literal",
-                n1.value_literal,
-                n2.value_literal,
-            )
-            return False
-        return True
-
-    raise CaseNotHandledError(f"{n1.node_type} is not supported")
->>>>>>> cdf81cb1
+    return True