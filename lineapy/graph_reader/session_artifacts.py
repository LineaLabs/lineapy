--- conflicted
+++ resolved
@@ -1,11 +1,7 @@
 import logging
 from collections import OrderedDict
 from dataclasses import dataclass
-<<<<<<< HEAD
 from typing import Dict, List, Optional, Set, Tuple, Union
-=======
-from typing import Dict, List, Optional, Set, Tuple
->>>>>>> fe502f35
 
 import networkx as nx
 
@@ -206,7 +202,7 @@
             if len(self.node_context[node_id].dependent_variables) > 0:
                 # Duplicated variable name existing
                 logger.error(
-                    "LineaPy only suppor literal value as input parameters for now."
+                    "LineaPy only support literal value as input parameters for now."
                 )
                 raise Exception
 
@@ -437,15 +433,21 @@
         )
         self.input_parameters_nodecollection._update_graph(self.graph)
 
-<<<<<<< HEAD
     def _update_nodecollection_dependencies(self):
+        """
+        Update nodecollection dependencies when we replace the cached artifact
+        nodecollection with `lineapy.get`.
+        """
         last_appearrance_nc: Dict[str, str] = dict()
         dependencies: Dict[str, Set[str]] = dict()
+        # Artifact nodes that are going to be replaced by cached value
         cache_nodes = [
             nc.name
             for nc in self.artifact_nodecollections
             if nc.use_cache is not None
         ]
+        # Determine input variables of a nodecollection are coming from output
+        # variables of nodecollections
         for nc in self.artifact_nodecollections:
             dependencies[nc.name] = set()
             for var in nc.input_variables:
@@ -453,7 +455,7 @@
                     dependencies[nc.name].add(last_appearrance_nc[var])
             for var in nc.return_variables:
                 last_appearrance_nc[var] = nc.name
-
+        # Nodecollection dependencies
         self.nodecollection_dependencies = TaskGraph(
             nodes=[nc.name for nc in self.artifact_nodecollections],
             mapping={
@@ -461,13 +463,16 @@
             },
             edges=dependencies,
         )
-
+        # Graph with each nodecollection as node
         nc_graph = self.nodecollection_dependencies.graph
+        # Edges point to cached nodes
         cache_nodes_edges = [
             (from_node, to_node)
             for from_node, to_node in nc_graph.edges
             if from_node in cache_nodes
         ]
+        # Remove these edges and the nodecollection graph might split into
+        # multiple components, only keep components with user required artifact
         nc_graph.remove_nodes_from(cache_nodes)
         if nc_graph is not None and len(cache_nodes) > 0:
             artifact_names = set([art.name for art in self.artifact_list])
@@ -493,9 +498,6 @@
         """
         Return the name of first artifact(topologically sorted)
         """
-=======
-    def _get_first_artifact_name(self) -> Optional[str]:
->>>>>>> fe502f35
         for coll in self.artifact_nodecollections:
             if coll.collection_type == NodeCollectionType.ARTIFACT:
                 return coll.safename
