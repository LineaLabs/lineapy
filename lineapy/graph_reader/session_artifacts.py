import logging
from collections import Counter, OrderedDict
from dataclasses import dataclass
from typing import Dict, List, Optional, Set, Tuple, Union

import networkx as nx

from lineapy.data.graph import Graph
from lineapy.data.types import CallNode, GlobalNode, LineaID, MutateNode, Node
from lineapy.db.db import RelationalLineaDB
from lineapy.db.relational import ArtifactORM
from lineapy.graph_reader.node_collection import (
    NodeCollection,
    NodeCollectionType,
    NodeInfo,
)
from lineapy.graph_reader.program_slice import get_slice_graph
from lineapy.graph_reader.utils import _is_import_node
from lineapy.plugins.task import TaskGraph  # , TaskGraphEdge
from lineapy.utils.logging_config import configure_logging

logger = logging.getLogger(__name__)
configure_logging()


@dataclass
class SessionArtifacts:
    """
    Refactor a given session graph for use in a downstream task (e.g., pipeline building).
    """

    session_id: LineaID
    graph: Graph
    db: RelationalLineaDB
    nx_graph: nx.DiGraph
    artifact_nodecollections: List[NodeCollection]
    import_nodecollection: NodeCollection
<<<<<<< HEAD
    artifact_list: List[LineaArtifact]
    artifact_and_pre_computed_list: List[LineaArtifact]
=======
    artifact_list: List[ArtifactORM]
>>>>>>> 2c724921
    node_context: Dict[LineaID, NodeInfo]
    input_parameters: List[str]
    input_parameters_node: Dict[str, LineaID]
    nodecollection_dependencies: TaskGraph
    reuse_pre_computed_artifacts: Dict[str, Optional[int]]

    def __init__(
        self,
<<<<<<< HEAD
        artifacts: List[LineaArtifact],
        input_parameters: List[str] = [],
        reuse_pre_computed_artifacts: List[Union[str, Tuple[str, int]]] = [],
    ) -> None:

        self.artifact_list = artifacts
        self.session_id = artifacts[0]._session_id
        self.db = artifacts[0].db
        self.session_graph = artifacts[0]._get_graph()
        # Only interested union of sliced graph of each artifacts
        self.graph = self._get_subgraph_from_node_list(
            list(
                set.union(
                    *[
                        set(art._get_subgraph().nx_graph.nodes)
                        for art in artifacts
                    ]
                )
            )
        )
=======
        db: RelationalLineaDB,
        artifacts: List[ArtifactORM],
        input_parameters: List[str] = [],
    ) -> None:
        self.db = db
        self.artifact_list = artifacts
        self.session_id = artifacts[0].node.session_id
        self.graph = Graph.create_session_graph(self.db, self.session_id)
>>>>>>> 2c724921
        self.nx_graph = self.graph.nx_graph
        self.artifact_nodecollections = []
        self.node_context = OrderedDict()
        self.input_parameters = input_parameters
        self.reuse_pre_computed_artifacts = dict()
        for cache_art in reuse_pre_computed_artifacts:
            if isinstance(cache_art, str):
                self.reuse_pre_computed_artifacts[cache_art] = None
            else:
                self.reuse_pre_computed_artifacts[cache_art[0]] = int(
                    cache_art[1]
                )

        # Add extra attributes(from predecessors) at session Liena nodes
        self._update_node_context()
        # Divide session graph into a set of non-overlapping NodeCollection
        self._slice_session_artifacts()
        # Determine dependencies of NodeCollections and check whether to
        # replace it with pre-calculated value from artifact store
        self._update_nodecollection_dependencies()

    def _update_dependent_variables(
        self, nodeinfo: NodeInfo, variable_dict: Dict[LineaID, Set[str]]
    ) -> None:
        # Dependent variables of each node is union of all tracked
        # variables from predecessors
        for prev_node_id in nodeinfo.predecessors:
            prev_nodeinfo = self.node_context[prev_node_id]
            dep = variable_dict.get(
                prev_node_id,
                prev_nodeinfo.tracked_variables,
            )
            nodeinfo.dependent_variables = nodeinfo.dependent_variables.union(
                dep
            )

    def _update_tracked_variables(
        self, nodeinfo: NodeInfo, node_id: LineaID
    ) -> None:
        # Determine the tracked variables of each node
        # Fix me when you see return variables in refactor behaves strange
        node = self.graph.get_node(node_id=node_id)
        if len(nodeinfo.assigned_variables) > 0:
            nodeinfo.tracked_variables = nodeinfo.assigned_variables
        elif isinstance(node, MutateNode) or isinstance(node, GlobalNode):
            predecessor_call_id = node.call_id
            if predecessor_call_id in nodeinfo.predecessors:
                predecessor_nodeinfo = self.node_context[predecessor_call_id]
                nodeinfo.tracked_variables = (
                    predecessor_nodeinfo.tracked_variables
                )
        elif isinstance(node, CallNode):
            if (
                len(node.global_reads) > 0
                and list(node.global_reads.values())[0]
                in nodeinfo.predecessors
            ):
                nodeinfo.tracked_variables = self.node_context[
                    list(node.global_reads.values())[0]
                ].tracked_variables
            elif (
                node.function_id in nodeinfo.predecessors
                and len(
                    self.node_context[node.function_id].dependent_variables
                )
                > 0
            ):
                nodeinfo.tracked_variables = self.node_context[
                    node.function_id
                ].tracked_variables
            elif (
                len(node.positional_args) > 0
                and node.positional_args[0].id in nodeinfo.predecessors
            ):
                nodeinfo.tracked_variables = self.node_context[
                    node.positional_args[0].id
                ].tracked_variables
            else:
                nodeinfo.tracked_variables = set()
        else:
            nodeinfo.tracked_variables = set()

    def _update_node_context(self):
        """
<<<<<<< HEAD
        Traverse every node within the session in topologically sorted order
        and update node_context with following informations
=======
         Traverse every node within the session in topologically sorted order and update
         node_context with following information
>>>>>>> 2c724921

        assigned_variables : variables assigned at this node
        assigned_artifact : this node is pointing to some artifact
        predecessors : predecessors of the node
        dependent_variables : union of if any variable is assigned at
            predecessor node, use the assigned variables; otherwise, use the
            dependent_variables
        tracked_variables : variables that this node is point to
        module_import : module name/alias that this node is point to

        Note that, it is possible to add all these new attributes during the
        Linea graph creating phase. However, this might scrifice the runtime
        performance since some of the information need to query the attributes
        from predecessors.
        """
        from lineapy.api.api import get

        # Map each variable node ID to the corresponding variable name(when variable assigned)
        # Need to treat import different from regular variable assignment
        variable_dict: Dict[LineaID, Set[str]] = OrderedDict()
        import_dict: Dict[LineaID, Set[str]] = OrderedDict()
        self.input_parameters_node = dict()

        input_parameters_assignment_nodes: Dict[str, List[LineaID]] = dict()
        for node_id, variable_name in self.db.get_variables_for_session(
            self.session_id
        ):
            if _is_import_node(self.graph, node_id):
                import_dict[node_id] = (
                    set([variable_name])
                    if node_id not in import_dict.keys()
                    else import_dict[node_id].union(set([variable_name]))
                )
            else:
                variable_dict[node_id] = (
                    set([variable_name])
                    if node_id not in variable_dict.keys()
                    else variable_dict[node_id].union(set([variable_name]))
                )
                for var in set([variable_name]).intersection(
                    set(self.input_parameters)
                ):
                    input_parameters_assignment_nodes[
                        var
                    ] = input_parameters_assignment_nodes.get(var, []) + [
                        node_id
                    ]

        # Map node id to artifact assignment
        artifact_dict = {
            artifact.node_id: {
                "name": artifact.name,
                "version": artifact.version,
            }
            for artifact in self.db.get_artifacts_for_session(self.session_id)
            if artifact.name in [art.name for art in self.artifact_list]
            or artifact.name in self.reuse_pre_computed_artifacts.keys()
        }

        self.pre_computed_artifact_list = [
            get(art_def["name"], art_def["version"])
            for art_def in artifact_dict.values()
            if art_def["name"] in self.reuse_pre_computed_artifacts.keys()
        ]

        pre_computed_artifacts_name_count = Counter(
            [art.name for art in self.pre_computed_artifact_list]
        )
        for art_name, ct in pre_computed_artifacts_name_count.items():
            if ct > 1:
                raise ValueError(
                    f"More than one artifacts with the same name {art_name}."
                    + "Please remove it from reuse_pre_computed_artifacts."
                )

        # Expand the self.artifact_list with self.pre_computed_artifact_list
        for pre_art in self.pre_computed_artifact_list:
            if pre_art.name not in [art.name for art in self.artifact_list]:
                self.artifact_list.append(pre_art)

        # Identify variable dependencies of each node in topological order
        for node_id in nx.topological_sort(self.nx_graph):

            nodeinfo = NodeInfo(
                assigned_variables=variable_dict.get(node_id, set()),
                assigned_artifact=artifact_dict.get(node_id, {}).get(
                    "name", None
                ),
                dependent_variables=set(),
                predecessors=set(self.nx_graph.predecessors(node_id)),
                tracked_variables=set(),
                module_import=import_dict.get(node_id, set()),
            )

            self._update_dependent_variables(nodeinfo, variable_dict)
            self._update_tracked_variables(nodeinfo, node_id)

            self.node_context[node_id] = nodeinfo

        # If a variable is declared as an input parameters, we only support
        # the literal assignment only happen once in the entire session at this
        # moment. If there is a way to specify which literal assignment to use
        # as an input parameter. We can relax this restriction.
        for var, node_ids in input_parameters_assignment_nodes.items():
            for node_id in node_ids:
                is_literal_assignment = (
                    len(self.node_context[node_id].dependent_variables) == 0
                )
                has_assigned_before = (
                    self.input_parameters_node.get(var, None) is not None
                )
                if is_literal_assignment:
                    if has_assigned_before:
                        raise ValueError(
                            "Variable %s, is defined more than once", var
                        )
                    else:
                        self.input_parameters_node[var] = node_id

        for var, node_id in self.input_parameters_node.items():
            if len(self.node_context[node_id].dependent_variables) > 0:
                # Duplicated variable name existing
                logger.error(
<<<<<<< HEAD
                    "LineaPy only support literal value as input parameters for now."
=======
                    "LineaPy only supports literal value as input parameters for now."
>>>>>>> 2c724921
                )
                raise Exception

    def _get_subgraph_from_node_list(self, node_list: List[LineaID]) -> Graph:
        """
        Return the subgraph as LineaPy Graph from list of node id
        """
        nodes: List[Node] = []
        for node_id in node_list:
            node = self.session_graph.get_node(node_id)
            if node is not None:
                nodes.append(node)

        return self.session_graph.get_subgraph(nodes)

    def _get_sliced_nodes(
        self, node_id: LineaID
    ) -> Tuple[Set[LineaID], Set[LineaID]]:
        """
        Get sliced nodes from session graph and separate nodes for import
        and main calculation.
        """
        nodes = set(get_slice_graph(self.graph, [node_id]).nx_graph.nodes)
        # Identify import nodes
        importnodes = set(
            [
                _node
                for _node in nodes
                if len(self.node_context[_node].module_import) > 0
            ]
        )
        # Ancestors of import node should be also for import
        importnodes = importnodes.union(
            *[
                self.graph.get_ancestors(import_node_id)
                for import_node_id in importnodes
            ]
        )
        # Ancestors might not in nodes
        importnodes = importnodes.intersection(nodes)
        return nodes, importnodes

    def _get_predecessor_info(self, nodes, importnodes):
        """
        Figure out where each predecessor is coming from which artifact in
        both artifact name and nodeid
        """
        predecessor_nodes = set().union(
            *[self.node_context[n_id].predecessors for n_id in nodes]
        )
        predecessor_nodes = predecessor_nodes - nodes - importnodes
        predecessor_artifact = set(
            self.node_context[n_id].artifact_name for n_id in predecessor_nodes
        )
        return predecessor_nodes, predecessor_artifact

    def _get_input_variable_sources(self, pred_nodes) -> Dict[str, Set[str]]:
        # Get information about which input variable is originated from which artifact
        input_variable_sources: Dict[str, Set[str]] = dict()
        for pred_id in pred_nodes:
            pred_variables = (
                self.node_context[pred_id].assigned_variables
                if len(self.node_context[pred_id].assigned_variables) > 0
                else self.node_context[pred_id].tracked_variables
            )
            pred_art = self.node_context[pred_id].artifact_name
            assert isinstance(pred_art, str)
            if pred_art != "module_import":
                input_variable_sources[pred_art] = input_variable_sources.get(
                    pred_art, set()
                ).union(pred_variables)
        return input_variable_sources

    def _get_common_variables(
        self, curr_nc: NodeCollection, pred_nc: NodeCollection
    ) -> Tuple[List[str], Set[LineaID]]:
        """
        Identify common variables for two NodeCollections.
        """
        assert isinstance(pred_nc.name, str)
        common_inner_variables = (
            pred_nc.all_variables - set(pred_nc.return_variables)
        ).intersection(curr_nc.input_variable_sources[pred_nc.name])

        common_nodes = set()
        if len(common_inner_variables) > 0:
            slice_variable_nodes = [
                n
                for n in curr_nc.predecessor_nodes
                if n in pred_nc.node_list
                and self.node_context[n].assigned_artifact
                != self.node_context[n].artifact_name
            ]
            assert pred_nc.graph_segment is not None
            source_art_slice_variable_graph = get_slice_graph(
                pred_nc.graph_segment, slice_variable_nodes
            )
            common_nodes = set(source_art_slice_variable_graph.nx_graph.nodes)
        else:
            common_nodes = set()

        # Want the return variales in consistent ordering
        return sorted(list(common_inner_variables)), common_nodes

    def _slice_session_artifacts(self) -> None:
        """
        Divide all session nodes into a set of non-overlapping nodes. Each set
        responds to one artifact or common variables calculation. All the import
        nodes will belong to one set and all input variable nodes will belong to
        another set.
        """
        self.used_nodes: Set[LineaID] = set()  # Track nodes that get ever used
        self.import_nodes: Set[LineaID] = set()
        self.artifact_nodecollections = list()
        for node_id, n in self.node_context.items():
            if n.assigned_artifact is not None and node_id in [
                art.node_id for art in self.artifact_list
            ]:
                # Identify nodes to calculate the artifact from sliced graphs
                sliced_nodes, sliced_import_nodes = self._get_sliced_nodes(
                    node_id
                )
                # Attach import nodes to import NodeCollection
                self.import_nodes.update(sliced_import_nodes - self.used_nodes)
                # New nodes to calculate this specifict artifact
                art_nodes = sliced_nodes - self.used_nodes - self.import_nodes
                # Update used nodes
                self.used_nodes = self.used_nodes.union(art_nodes).union(
                    self.import_nodes
                )
                # Identify precedent artifacts(id and name)
                pred_nodes, pred_artifact = self._get_predecessor_info(
                    art_nodes, self.import_nodes
                )
                # Identify input variables are coming from which artifacts
                input_variable_sources = self._get_input_variable_sources(
                    pred_nodes
                )
                # Check whether this artifact should be replaced by
                # pre-computed value, None if no and (name, version) if yes
                matched_pre_computed = (
                    (
                        n.assigned_artifact,
                        self.reuse_pre_computed_artifacts[n.assigned_artifact],
                    )
                    if n.assigned_artifact
                    in self.reuse_pre_computed_artifacts.keys()
                    else None
                )
                nodecollectioninfo = NodeCollection(
                    collection_type=NodeCollectionType.ARTIFACT,
                    artifact_node_id=node_id,
                    name=n.assigned_artifact,
                    tracked_variables=n.tracked_variables,
                    return_variables=list(n.tracked_variables),
                    node_list=art_nodes,
                    predecessor_nodes=pred_nodes,
                    predecessor_artifact=pred_artifact,
                    input_variable_sources=input_variable_sources,
                    sliced_nodes=sliced_nodes,
                    pre_computed_artifact=matched_pre_computed,
                )

                # Update node context to label the node is assigned to this artifact
                for n_id in nodecollectioninfo.node_list:
                    self.node_context[n_id].artifact_name = n.assigned_artifact
                for n_id in self.import_nodes:
                    self.node_context[n_id].artifact_name = "module_import"

                # Check whether we need to breakdown existing artifact node
                # collection. If the precedent node in precedent collection
                # is not the artifact itself, this means we should split the
                # existing collection.
                for (
                    source_artifact_name,
                    variables,
                ) in input_variable_sources.items():
                    source_id, source_info = [
                        (i, context)
                        for i, context in enumerate(
                            self.artifact_nodecollections
                        )
                        if context.name == source_artifact_name
                    ][0]

                    # Common variables between two artifacts
                    (
                        common_inner_variables,
                        common_nodes,
                    ) = self._get_common_variables(
                        nodecollectioninfo, source_info
                    )

                    # If commont inner variables detected, split the precedent
                    # NodeCollection into two parts. One for calculation of
                    # common variables and the other for rest of artifact
                    # calculation.
                    if len(common_inner_variables) > 0 and len(common_nodes):

                        common_nodecollectioninfo = NodeCollection(
                            collection_type=NodeCollectionType.COMMON_VARIABLE,
                            name=f"{'_'.join(common_inner_variables)}_for_artifact_{source_info.name}_and_downstream",
                            return_variables=common_inner_variables,
                            node_list=common_nodes,
                        )
                        common_nodecollectioninfo._update_variable_info(
                            self.node_context, self.input_parameters_node
                        )
                        common_nodecollectioninfo._update_graph(self.graph)

                        remaining_nodes = source_info.node_list - common_nodes
                        remaining_nodecollectioninfo = NodeCollection(
                            collection_type=NodeCollectionType.ARTIFACT,
                            name=source_info.name,
                            return_variables=source_info.return_variables,
                            node_list=remaining_nodes,
                            pre_computed_artifact=source_info.pre_computed_artifact,
                        )
                        remaining_nodecollectioninfo._update_variable_info(
                            self.node_context, self.input_parameters_node
                        )
                        remaining_nodecollectioninfo._update_graph(self.graph)

                        self.artifact_nodecollections = (
                            self.artifact_nodecollections[:source_id]
                            + [
                                common_nodecollectioninfo,
                                remaining_nodecollectioninfo,
                            ]
                            + self.artifact_nodecollections[(source_id + 1) :]
                        )

                # Remove input parameter node
                nodecollectioninfo.node_list = (
                    nodecollectioninfo.node_list
                    - set(self.input_parameters_node.values())
                )
                nodecollectioninfo._update_variable_info(
                    self.node_context, self.input_parameters_node
                )
                nodecollectioninfo._update_graph(self.graph)
                self.artifact_nodecollections.append(nodecollectioninfo)

        # NodeCollection for import
        self.import_nodecollection = NodeCollection(
            collection_type=NodeCollectionType.IMPORT,
            node_list=self.import_nodes,
        )
        self.import_nodecollection._update_graph(self.graph)

        # NodeCollection for input parameters
        self.input_parameters_nodecollection = NodeCollection(
            collection_type=NodeCollectionType.INPUT_PARAMETERS,
            node_list=set(self.input_parameters_node.values()),
        )
        self.input_parameters_nodecollection._update_variable_info(
            self.node_context, self.input_parameters_node
        )
        self.input_parameters_nodecollection._update_graph(self.graph)

    def _update_nodecollection_dependencies(self):
        """
        Identify the dependencies graph of each NodeCollections that compute
        an artifact or common variables for multiple artifacts. Remove useless
        NodeCollections that only use to calculate artifacts in
        reuse_pre_computed_artifacts list.
        """
        last_appearance_nc: Dict[str, str] = dict()
        dependencies: Dict[str, Set[str]] = dict()
        # Artifact nodes that are going to be replaced by cached value
        cache_nodes = [
            nc.name
            for nc in self.artifact_nodecollections
            if nc.pre_computed_artifact is not None
        ]
        # Determine input variables of a nodecollection are coming from output
        # variables of nodecollections to build the NodeCollection dependencies
        for nc in self.artifact_nodecollections:
            dependencies[nc.name] = set()
            for var in nc.input_variables:
                if var in last_appearance_nc.keys():
                    dependencies[nc.name].add(last_appearance_nc[var])
            for var in nc.return_variables:
                last_appearance_nc[var] = nc.name
        # Nodecollection dependencies
        self.nodecollection_dependencies = TaskGraph(
            nodes=[nc.name for nc in self.artifact_nodecollections],
            mapping={
                nc.name: nc.safename for nc in self.artifact_nodecollections
            },
            edges=dependencies,
        )
        # Graph with each nodecollection as node
        nc_graph = self.nodecollection_dependencies.graph
        # Edges point to cached nodes
        cache_nodes_edges = [
            (from_node, to_node)
            for from_node, to_node in nc_graph.edges
            if from_node in cache_nodes
        ]
        # Remove these edges and the nodecollection graph might split into
        # multiple components, only keep components with user required artifact
        nc_graph.remove_nodes_from(cache_nodes)
        if nc_graph is not None and len(cache_nodes) > 0:
            artifact_names = set([art.name for art in self.artifact_list])

            nc_graph = nx.union_all(
                [
                    nc_graph.subgraph(c).copy()
                    for c in nx.connected_components(nc_graph.to_undirected())
                    if len(set(c).intersection(artifact_names)) > 0
                ]
            )
            nc_graph.add_nodes_from(cache_nodes)
            nc_graph.add_edges_from(
                [edge for edge in cache_nodes_edges if edge[1] in nc_graph]
            )
            self.artifact_nodecollections = [
                art
                for art in self.artifact_nodecollections
                if art.name in nc_graph.nodes
            ]

    def _get_first_artifact_name(self) -> Optional[str]:
        """
        Return the name of first artifact(topologically sorted)
        """
        for coll in self.artifact_nodecollections:
            if coll.collection_type == NodeCollectionType.ARTIFACT:
                return coll.safename
        return None<|MERGE_RESOLUTION|>--- conflicted
+++ resolved
@@ -5,6 +5,7 @@
 
 import networkx as nx
 
+from lineapy.api.models.linea_artifact import LineaArtifact
 from lineapy.data.graph import Graph
 from lineapy.data.types import CallNode, GlobalNode, LineaID, MutateNode, Node
 from lineapy.db.db import RelationalLineaDB
@@ -16,7 +17,7 @@
 )
 from lineapy.graph_reader.program_slice import get_slice_graph
 from lineapy.graph_reader.utils import _is_import_node
-from lineapy.plugins.task import TaskGraph  # , TaskGraphEdge
+from lineapy.plugins.task import TaskGraph
 from lineapy.utils.logging_config import configure_logging
 
 logger = logging.getLogger(__name__)
@@ -29,18 +30,14 @@
     Refactor a given session graph for use in a downstream task (e.g., pipeline building).
     """
 
-    session_id: LineaID
+    _session_id: LineaID
     graph: Graph
     db: RelationalLineaDB
-    nx_graph: nx.DiGraph
     artifact_nodecollections: List[NodeCollection]
     import_nodecollection: NodeCollection
-<<<<<<< HEAD
-    artifact_list: List[LineaArtifact]
+    target_artifact_list: List[LineaArtifact]
+    precomputed_artifact_list: List[LineaArtifact]
     artifact_and_pre_computed_list: List[LineaArtifact]
-=======
-    artifact_list: List[ArtifactORM]
->>>>>>> 2c724921
     node_context: Dict[LineaID, NodeInfo]
     input_parameters: List[str]
     input_parameters_node: Dict[str, LineaID]
@@ -49,16 +46,20 @@
 
     def __init__(
         self,
-<<<<<<< HEAD
-        artifacts: List[LineaArtifact],
+        db: RelationalLineaDB,
+        artifacts: List[ArtifactORM],
         input_parameters: List[str] = [],
         reuse_pre_computed_artifacts: List[Union[str, Tuple[str, int]]] = [],
     ) -> None:
-
-        self.artifact_list = artifacts
-        self.session_id = artifacts[0]._session_id
-        self.db = artifacts[0].db
-        self.session_graph = artifacts[0]._get_graph()
+        self.db = db
+        self.target_artifact_list = [
+            LineaArtifact.get_artifact_from_db_and_artifactorm(self.db, orm)
+            for orm in artifacts
+        ]
+        self._session_id = artifacts[0].node.session_id
+        self._session_graph = Graph.create_session_graph(
+            self.db, self._session_id
+        )
         # Only interested union of sliced graph of each artifacts
         self.graph = self._get_subgraph_from_node_list(
             list(
@@ -70,17 +71,6 @@
                 )
             )
         )
-=======
-        db: RelationalLineaDB,
-        artifacts: List[ArtifactORM],
-        input_parameters: List[str] = [],
-    ) -> None:
-        self.db = db
-        self.artifact_list = artifacts
-        self.session_id = artifacts[0].node.session_id
-        self.graph = Graph.create_session_graph(self.db, self.session_id)
->>>>>>> 2c724921
-        self.nx_graph = self.graph.nx_graph
         self.artifact_nodecollections = []
         self.node_context = OrderedDict()
         self.input_parameters = input_parameters
@@ -164,13 +154,8 @@
 
     def _update_node_context(self):
         """
-<<<<<<< HEAD
         Traverse every node within the session in topologically sorted order
         and update node_context with following informations
-=======
-         Traverse every node within the session in topologically sorted order and update
-         node_context with following information
->>>>>>> 2c724921
 
         assigned_variables : variables assigned at this node
         assigned_artifact : this node is pointing to some artifact
@@ -196,7 +181,7 @@
 
         input_parameters_assignment_nodes: Dict[str, List[LineaID]] = dict()
         for node_id, variable_name in self.db.get_variables_for_session(
-            self.session_id
+            self._session_id
         ):
             if _is_import_node(self.graph, node_id):
                 import_dict[node_id] = (
@@ -225,19 +210,19 @@
                 "name": artifact.name,
                 "version": artifact.version,
             }
-            for artifact in self.db.get_artifacts_for_session(self.session_id)
-            if artifact.name in [art.name for art in self.artifact_list]
+            for artifact in self.db.get_artifacts_for_session(self._session_id)
+            if artifact.name in [art.name for art in self.target_artifact_list]
             or artifact.name in self.reuse_pre_computed_artifacts.keys()
         }
 
-        self.pre_computed_artifact_list = [
+        self.pre_computed_target_artifact_list = [
             get(art_def["name"], art_def["version"])
             for art_def in artifact_dict.values()
             if art_def["name"] in self.reuse_pre_computed_artifacts.keys()
         ]
 
         pre_computed_artifacts_name_count = Counter(
-            [art.name for art in self.pre_computed_artifact_list]
+            [art.name for art in self.pre_computed_target_artifact_list]
         )
         for art_name, ct in pre_computed_artifacts_name_count.items():
             if ct > 1:
@@ -246,13 +231,15 @@
                     + "Please remove it from reuse_pre_computed_artifacts."
                 )
 
-        # Expand the self.artifact_list with self.pre_computed_artifact_list
-        for pre_art in self.pre_computed_artifact_list:
-            if pre_art.name not in [art.name for art in self.artifact_list]:
-                self.artifact_list.append(pre_art)
+        # Expand the self.target_artifact_list with self.pre_computed_target_artifact_list
+        for pre_art in self.pre_computed_target_artifact_list:
+            if pre_art.name not in [
+                art.name for art in self.target_artifact_list
+            ]:
+                self.target_artifact_list.append(pre_art)
 
         # Identify variable dependencies of each node in topological order
-        for node_id in nx.topological_sort(self.nx_graph):
+        for node_id in nx.topological_sort(self.graph.nx_graph):
 
             nodeinfo = NodeInfo(
                 assigned_variables=variable_dict.get(node_id, set()),
@@ -260,7 +247,7 @@
                     "name", None
                 ),
                 dependent_variables=set(),
-                predecessors=set(self.nx_graph.predecessors(node_id)),
+                predecessors=set(self.graph.nx_graph.predecessors(node_id)),
                 tracked_variables=set(),
                 module_import=import_dict.get(node_id, set()),
             )
@@ -294,11 +281,7 @@
             if len(self.node_context[node_id].dependent_variables) > 0:
                 # Duplicated variable name existing
                 logger.error(
-<<<<<<< HEAD
-                    "LineaPy only support literal value as input parameters for now."
-=======
                     "LineaPy only supports literal value as input parameters for now."
->>>>>>> 2c724921
                 )
                 raise Exception
 
@@ -308,11 +291,11 @@
         """
         nodes: List[Node] = []
         for node_id in node_list:
-            node = self.session_graph.get_node(node_id)
+            node = self._session_graph.get_node(node_id)
             if node is not None:
                 nodes.append(node)
 
-        return self.session_graph.get_subgraph(nodes)
+        return self._session_graph.get_subgraph(nodes)
 
     def _get_sliced_nodes(
         self, node_id: LineaID
@@ -415,7 +398,7 @@
         self.artifact_nodecollections = list()
         for node_id, n in self.node_context.items():
             if n.assigned_artifact is not None and node_id in [
-                art.node_id for art in self.artifact_list
+                art.node_id for art in self.target_artifact_list
             ]:
                 # Identify nodes to calculate the artifact from sliced graphs
                 sliced_nodes, sliced_import_nodes = self._get_sliced_nodes(
@@ -603,7 +586,9 @@
         # multiple components, only keep components with user required artifact
         nc_graph.remove_nodes_from(cache_nodes)
         if nc_graph is not None and len(cache_nodes) > 0:
-            artifact_names = set([art.name for art in self.artifact_list])
+            artifact_names = set(
+                [art.name for art in self.target_artifact_list]
+            )
 
             nc_graph = nx.union_all(
                 [
