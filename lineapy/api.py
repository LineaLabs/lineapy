"""
User exposed APIs.

We should keep these external APIs as small as possible, and unless there is
  a very compelling use case, not support more than one way to access the
  same feature.
"""
from datetime import datetime

from lineapy.data.types import Artifact, NodeValue
from lineapy.execution.context import get_context
from lineapy.graph_reader.apis import LineaArtifact, LineaCatalog
from lineapy.utils import get_value_type


def save(value: object, description: str, /) -> LineaArtifact:
    """
    Publishes artifact to the linea repo
    """
    execution_context = get_context()
    executor = execution_context.executor
    db = executor.db
    call_node = execution_context.node

    # Lookup the first arguments id, which is the id for the value, and
    # save that as the artifact
    value_node_id = call_node.positional_args[0]

    execution_id = executor.execution.id
    timing = executor.get_execution_time(value_node_id)

    # serialize value to db if we haven't before
    # (happens with multiple artifacts pointing to the same value)
    if not db.node_value_in_db(
        node_id=value_node_id, execution_id=execution_id
    ):
        db.write_node_value(
            NodeValue(
                node_id=value_node_id,
                value=value,
                execution_id=executor.execution.id,
                start_time=timing[0],
                end_time=timing[1],
                value_type=get_value_type(value),
            )
        )
    db.write_artifact(
        Artifact(
            node_id=value_node_id,
            execution_id=execution_id,
            date_created=datetime.now(),
            name=description,
        )
    )
    # we have to commit eagerly because if we just add it
    #   to the queue, the `res` value may have mutated
    #   and that's incorrect.
    db.commit()

<<<<<<< HEAD
    return LineaArtifact(
        db=db,
        execution_id=executor.execution.id,
        node_id=value_node_id,
        session_id=call_node.session_id,
    )
=======
    return LineaArtifact(db, value_node_id, description)
>>>>>>> cde4a11e


def get(artifact_name: str) -> LineaArtifact:
    """
    Gets an artifact from the DB.

    Parameters
    ----------
    artifact_name: str
        name of the artifact. Note that if you do not remember the artifact,
        you can use the catalog to browse the options

    Returns
    -------
    linea artifact
        an object of the class `LineaArtifact`, which offers methods to access
        information we have stored about the artifact
    """
    execution_context = get_context()
    db = execution_context.executor.db
    artifact = db.get_artifact_by_name(artifact_name)
<<<<<<< HEAD
    return LineaArtifact(
        db=db,
        execution_id=artifact.execution_id,
        node_id=artifact.node_id,
        session_id=artifact.node.session_id,
    )
=======
    return LineaArtifact(db, artifact.id, artifact_name)
>>>>>>> cde4a11e


def catalog() -> LineaCatalog:
    """catalog
    Returns
    -------
    linea catalog
        an object of the class `LineaCatalog`
    """
    execution_context = get_context()
    return LineaCatalog(execution_context.executor.db)<|MERGE_RESOLUTION|>--- conflicted
+++ resolved
@@ -57,16 +57,13 @@
     #   and that's incorrect.
     db.commit()
 
-<<<<<<< HEAD
     return LineaArtifact(
         db=db,
         execution_id=executor.execution.id,
         node_id=value_node_id,
         session_id=call_node.session_id,
+        name=description,
     )
-=======
-    return LineaArtifact(db, value_node_id, description)
->>>>>>> cde4a11e
 
 
 def get(artifact_name: str) -> LineaArtifact:
@@ -88,16 +85,13 @@
     execution_context = get_context()
     db = execution_context.executor.db
     artifact = db.get_artifact_by_name(artifact_name)
-<<<<<<< HEAD
     return LineaArtifact(
         db=db,
         execution_id=artifact.execution_id,
         node_id=artifact.node_id,
         session_id=artifact.node.session_id,
+        name=artifact_name,
     )
-=======
-    return LineaArtifact(db, artifact.id, artifact_name)
->>>>>>> cde4a11e
 
 
 def catalog() -> LineaCatalog:
