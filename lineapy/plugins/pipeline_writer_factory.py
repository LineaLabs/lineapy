--- conflicted
+++ resolved
@@ -18,12 +18,9 @@
             return AirflowPipelineWriter(*args, **kwargs)
         elif pipeline_type == PipelineType.DVC:
             return DVCPipelineWriter(*args, **kwargs)
-<<<<<<< HEAD
         elif pipeline_type == PipelineType.ARGO:
             return ARGOPipelineWriter(*args, **kwargs)
-=======
         elif pipeline_type == PipelineType.KUBEFLOW:
             return KubeflowPipelineWriter(*args, **kwargs)
->>>>>>> e7386373
         else:
             return BasePipelineWriter(*args, **kwargs)