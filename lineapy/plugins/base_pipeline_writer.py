import itertools
import logging
import pickle
from collections import OrderedDict
from pathlib import Path
from typing import Dict, List, Optional

import networkx as nx

from lineapy.graph_reader.artifact_collection import ArtifactCollection
from lineapy.graph_reader.node_collection import UserCodeNodeCollection
from lineapy.graph_reader.types import InputVariable
from lineapy.plugins.session_writers import BaseSessionWriter
from lineapy.plugins.task import TaskGraphEdge
from lineapy.plugins.utils import (
    PIP_PACKAGE_NAMES,
    load_plugin_template,
    slugify,
)
from lineapy.utils.logging_config import configure_logging
from lineapy.utils.utils import get_system_python_version, prettify

logger = logging.getLogger(__name__)
configure_logging()


class BasePipelineWriter:
    """
    Pipeline writer uses modularized artifact code to generate
    and write out standard pipeline files, including Python modules,
    DAG script, and infra files (e.g., Dockerfile).

    Base class for pipeline file writer corresponds to "SCRIPT" framework.
    """

    def __init__(
        self,
        artifact_collection: ArtifactCollection,
        dependencies: TaskGraphEdge = {},
        keep_lineapy_save: bool = False,
        pipeline_name: str = "pipeline",
        output_dir: str = ".",
        generate_test: bool = False,
        dag_config: Optional[Dict] = None,
        include_non_slice_as_comment: Optional[bool] = False,
    ) -> None:
        self.artifact_collection = artifact_collection
        self.keep_lineapy_save = keep_lineapy_save
        self.pipeline_name = slugify(pipeline_name)
        self.output_dir = Path(output_dir)
        self.generate_test = generate_test
        self.dag_config = dag_config or {}
        self.dependencies = dependencies
        self.include_non_slice_as_comment = include_non_slice_as_comment

        self.session_artifacts_sorted = (
            self.artifact_collection.sort_session_artifacts(
                dependencies=dependencies
            )
        )
        # Create output directory folder(s) if nonexistent
        self.output_dir.mkdir(exist_ok=True, parents=True)

        # Specify (sub-)directory name to store test artifact values
        self.test_artval_dirname = "sample_output"

    @property
    def docker_template_name(self) -> str:
        return "script_dockerfile.jinja"

    @property
    def docker_template_params(self) -> Dict[str, str]:
        return {
            "pipeline_name": self.pipeline_name,
            "python_version": get_system_python_version(),
        }

    def _write_module(self) -> None:
        """
        Write out module file containing refactored code.
        """
        module_text = self._compose_module(
            indentation=4,
        )
        file = self.output_dir / f"{self.pipeline_name}_module.py"
        file.write_text(prettify(module_text))
        logger.info(f"Generated module file: {file}")

    def _compose_module(
        self,
        indentation: int = 4,
        return_dict_name="artifacts",
    ) -> str:
        """
        Generate a Python module that calculates artifacts
        in the given artifact collection.
        """

        # Sort sessions topologically (applicable if artifacts come from multiple sessions)

        indentation_block = " " * indentation

        module_imports = "\n".join(
            [
                BaseSessionWriter().get_session_module_imports(sa)
                for sa in self.session_artifacts_sorted
            ]
        )

        artifact_function_definition = "\n".join(
            list(
                itertools.chain.from_iterable(
                    [
                        BaseSessionWriter().get_session_artifact_functions(
                            session_artifact=sa,
                            include_non_slice_as_comment=self.include_non_slice_as_comment,
                        )
                        for sa in self.session_artifacts_sorted
                    ]
                )
            )
        )

        session_functions = "\n".join(
            [
                BaseSessionWriter().get_session_function(
                    session_artifact=sa,
                )
                for sa in self.session_artifacts_sorted
            ]
        )

        module_function_body = "\n".join(
            [
<<<<<<< HEAD
                f"{indentation_block}{return_dict_name}.update({BaseSessionWriter().get_session_function_call_block(sa)})"
=======
                f"{return_dict_name}.update({BaseSessionWriter().get_session_function_callblock(sa)})"
>>>>>>> ea02c73b
                for sa in self.session_artifacts_sorted
            ]
        )

        module_input_parameters: List[InputVariable] = []
        for sa in self.session_artifacts_sorted:
            module_input_parameters += list(
                BaseSessionWriter()
                .get_session_input_parameters_spec(sa)
                .values()
            )

        module_input_parameters_list = [
            param.variable_name for param in module_input_parameters
        ]
        if len(module_input_parameters_list) != len(
            set(module_input_parameters_list)
        ):
            raise ValueError(
                f"Duplicated input parameters {module_input_parameters_list} across multiple sessions"
            )
        elif set(module_input_parameters_list) != set(
            self.artifact_collection.input_parameters
        ):
            missing_parameters = set(
                self.artifact_collection.input_parameters
            ) - set(module_input_parameters_list)
            raise ValueError(
                f"Detected input parameters {module_input_parameters_list} do not agree with user input {self.artifact_collection.input_parameters}. "
                + f"The following variables do not have references in any session code: {missing_parameters}."
            )

        # Sort input parameter for the run_all in the module as the same order
        # of user's input parameter
        user_input_parameters_ordering = {
            var: i
            for i, var in enumerate(self.artifact_collection.input_parameters)
        }
        module_input_parameters.sort(
            key=lambda x: user_input_parameters_ordering[x.variable_name]
        )

        # Put all together to generate module text
        MODULE_TEMPLATE = load_plugin_template("module/module.jinja")
        module_text = MODULE_TEMPLATE.render(
            indentation_block=indentation_block,
            module_imports=module_imports,
            artifact_functions=artifact_function_definition,
            session_functions=session_functions,
            module_function_body=module_function_body,
            default_input_parameters=[
                param.default_args for param in module_input_parameters
            ],
            parser_input_parameters=[
                param.parser_args for param in module_input_parameters
            ],
            parser_blocks=[
                param.parser_body for param in module_input_parameters
            ],
        )

        return prettify(module_text)

    def _write_requirements(self) -> None:
        """
        Write out requirements file.
        """
        libraries = dict()
        for session_artifacts in self.session_artifacts_sorted:
            session_artifact_libs = session_artifacts.get_libraries()
            for lib in session_artifact_libs:
                if isinstance(lib.package_name, str):
                    lib_name = PIP_PACKAGE_NAMES.get(
                        lib.package_name, lib.package_name
                    )
                    libraries[lib_name] = lib.version
        lib_names_text = "\n".join(
            [
                lib if lib == "lineapy" else f"{lib}=={ver}"
                for lib, ver in libraries.items()
            ]
        )
        file = self.output_dir / f"{self.pipeline_name}_requirements.txt"
        file.write_text(lib_names_text)
        logger.info(f"Generated requirements file: {file}")

    def _store_artval_for_testing(self) -> None:
        """
        (Re-)Store artifact values as pickle files to serve as "ground truths"
        to compare against for equality evaluation of function outputs. The new
        pickle files are to bear corresponding artifact names.
        """
        # Create subdirectory if nonexistent
        dirpath = self.output_dir / self.test_artval_dirname
        dirpath.mkdir(exist_ok=True, parents=True)

        # Store each artifact value
        for sa in self.artifact_collection.session_artifacts.values():
            for art in sa.target_artifacts:
                filepath = dirpath / f"{slugify(art.name)}.pkl"
                artval = art.get_value()
                with filepath.open("wb") as fp:
                    pickle.dump(artval, fp)

    def _write_module_test_scaffold(self) -> None:
        """
        Write out test scaffold for refactored code in module file.
        The scaffold contains placeholders for testing each function
        in the module file and is meant to be fleshed out by the user
        to suit their needs. When run out of the box, it performs a naive
        form of equality evaluation for each function's output,
        which demands validation and customization by the user.
        """
        # Extract information about each function in the pipeline module.
        # This information is to be eventually passed into file template.
        # Fields starting with an underscore are not intended for direct use
        # in the template; they are meant to be used for deriving other fields.
        # For instance, if the module file contains the following functions:
        #
        # .. code-block:: python
        #
        #     def get_url1_for_artifact_iris_model_and_downstream():
        #         url1 = "https://raw.githubusercontent.com/LineaLabs/lineapy/main/examples/tutorials/data/iris.csv"
        #         return url1
        #
        #     def get_iris_model(url1):
        #         train_df = pd.read_csv(url1)
        #         mod = LinearRegression()
        #         mod.fit(
        #             X=train_df[["petal.width"]],
        #             y=train_df["petal.length"],
        #         )
        #         return mod
        #
        # Then, for the function ``get_iris_model()``, we would have the following
        # ``function_metadata_dict`` entry:
        #
        # .. code-block:: python
        #
        #     {
        #         "iris_model": {
        #             "name": "get_iris_model",
        #             "input_variable_names": ["url1"],
        #             "return_variable_names": ["mod"],
        #             "output_name": "iris_model",
        #             "_output_type": ArtifactNodeCollection,
        #             "dependent_output_names": ["url1_for_artifact_iris_model_and_downstream"],
        #         }
        #     }
        #
        # As shown, "output" here denotes artifact(s) or common variable(s) that
        # the function generates.
        function_metadata_dict = OrderedDict(
            {
                node_collection.safename: {
                    "name": f"get_{node_collection.safename}",
                    "input_variable_names": sorted(
                        [v for v in node_collection.input_variables]
                    ),
                    "return_variable_names": node_collection.return_variables,
                    "output_name": node_collection.safename,
                    "_output_type": node_collection.__class__.__name__,
                    "dependent_output_names": nx.ancestors(
                        session_artifacts.nodecollection_dependencies.graph,
                        node_collection.safename,
                    ),
                }
                for session_artifacts in self.session_artifacts_sorted
                for node_collection in session_artifacts.usercode_nodecollections
            }
        )

        # For each function in the pipeline module, topologically order its
        # dependent outputs (i.e., artifacts and/or common variables that should be
        # calculated beforehand). Leverage the fact that ``function_metadata_dict``
        # is already topologically sorted.
        for function_metadata in function_metadata_dict.values():
            function_metadata["dependent_output_names"] = [
                output_name
                for output_name in function_metadata_dict.keys()
                if output_name in function_metadata["dependent_output_names"]
            ]

        # Identify common variables factored out by LineaPy to reduce
        # redundant compute (rather than stored by the user as artifacts),
        # e.g., ``url1`` in the example above.
        intermediate_output_names = [
            function_metadata["output_name"]
            for function_metadata in function_metadata_dict.values()
            if function_metadata["_output_type"]
            == UserCodeNodeCollection.__name__
        ]

        # Format other components to be passed into file template
        module_name = f"{self.pipeline_name}_module"
        test_class_name = f"Test{self.pipeline_name.title().replace('_', '')}"

        # Fill in file template and write it out
        MODULE_TEST_TEMPLATE = load_plugin_template("module/module_test.jinja")
        module_test_text = MODULE_TEST_TEMPLATE.render(
            MODULE_NAME=module_name,
            TEST_CLASS_NAME=test_class_name,
            TEST_ARTVAL_DIRNAME=self.test_artval_dirname,
            FUNCTION_METADATA_LIST=function_metadata_dict.values(),
            FUNCTION_METADATA_DICT=function_metadata_dict,
            INTERMEDIATE_OUTPUT_NAMES=intermediate_output_names,
        )
        file = self.output_dir / f"test_{self.pipeline_name}.py"
        file.write_text(prettify(module_test_text))
        logger.info(f"Generated test scaffold file: {file}")
        logger.warning(
            "Generated tests are provided as template/scaffold to start with only; "
            "please modify them to suit your testing needs. "
            "Also, tests may involve long compute and/or large storage, "
            "so please take care in running them."
        )

    def _create_test(self) -> None:
        if self.generate_test is True:
            self._write_module_test_scaffold()
            self._store_artval_for_testing()
        else:
            pass

    def _write_dag(self) -> None:
        """
        Write out framework-specific DAG file
        """
        pass  # SCRIPT framework does not need DAG file

    def _write_docker(self) -> None:
        """
        Write out Docker file.
        """
        DOCKERFILE_TEMPLATE = load_plugin_template(self.docker_template_name)
        dockerfile_text = DOCKERFILE_TEMPLATE.render(
            **self.docker_template_params
        )
        file = self.output_dir / f"{self.pipeline_name}_Dockerfile"
        file.write_text(dockerfile_text)
        logger.info(f"Generated Docker file: {file}")

    def write_pipeline_files(self) -> None:
        """
        Write out pipeline files.
        """
        self._write_module()
        self._write_requirements()
        self._write_dag()
        self._write_docker()
        self._create_test()

    def get_pipeline_args(self) -> Dict[str, InputVariable]:
        """
        get_pipeline_args returns the arguments that are required as inputs to the whole pipeline.

        Returns a `pipeline_args` dictionary, which maps a key corresponding to the argument name to
        Linea's InputVariable object.
        Specific framework implementations of PipelineWriters should serialize the InputVariable
        objects to match the format for pipeline arguments that is expected by that framework.
        """
        pipeline_args: Dict[str, InputVariable] = dict()
        for sa in self.session_artifacts_sorted:
            pipeline_args.update(
                BaseSessionWriter().get_session_input_parameters_spec(sa)
            )
<<<<<<< HEAD
        return pipeline_args

    def get_artifact_task_definitions(
        self,
    ) -> Dict[str, TaskDefinition]:
        """
        get_artifact_task_definitions returns a task definition for each artifact the pipeline produces.
        This may include tasks that produce common variables that were not initially defined as artifacts.

        Returns a `task_definitions` dictionary, which maps a key corresponding to the task name to
        Linea's TaskDefinition object.
        Specific framework implementations of PipelineWriters should serialize the TaskDefinition
        objects to match the format for pipeline arguments that is expected by that framework.
        """
        task_definitions: Dict[str, TaskDefinition] = dict()
        unused_input_parameters = set(
            self.artifact_collection.input_parameters
        )
        session_input_parameters_spec = self.get_pipeline_args()

        for session_artifacts in self.session_artifacts_sorted:
            for nc in session_artifacts.usercode_nodecollections:
                all_input_variables = sorted(list(nc.input_variables))
                artifact_user_input_variables = [
                    var
                    for var in all_input_variables
                    if var in unused_input_parameters
                ]
                user_input_var_typing_block = [
                    f"{var} = {session_input_parameters_spec[var].value_type}({var})"
                    for var in artifact_user_input_variables
                ]
                unused_input_parameters.difference_update(
                    set(artifact_user_input_variables)
                )
                input_var_loading_block = [
                    f"{var} = pickle.load(open('/tmp/{self.pipeline_name}/variable_{var}.pickle','rb'))"
                    for var in all_input_variables
                    if var not in artifact_user_input_variables
                ]
                function_call_block = BaseSessionWriter().get_session_artifact_function_call_block(
                    nc,
                    indentation=0,
                    source_module=f"{self.pipeline_name}_module",
                )
                return_var_saving_block = [
                    f"pickle.dump({var},open('/tmp/{self.pipeline_name}/variable_{var}.pickle','wb'))"
                    for var in nc.return_variables
                ]

                task_def: TaskDefinition = TaskDefinition(
                    function_name=nc.safename,
                    user_input_variables=artifact_user_input_variables,
                    typing_blocks=user_input_var_typing_block,
                    loading_blocks=input_var_loading_block,
                    call_block=function_call_block,
                    dumping_blocks=return_var_saving_block,
                )
                task_definitions[nc.safename] = task_def

        return task_definitions

    def get_session_task_definition(
        self,
    ) -> Dict[str, TaskDefinition]:
        """
        get_session_task_definition returns a task definition for each session in the pipeline.

        Returns a `task_definitions` dictionary, which maps a key corresponding to the task name to
        Linea's TaskDefinition object.
        Specific framework implementations of PipelineWriters should serialize the TaskDefinition
        objects to match the format for pipeline arguments that is expected by that framework.
        """
        task_definitions: Dict[str, TaskDefinition] = dict()

        for session_artifacts in self.session_artifacts_sorted:

            session_input_parameters_spec = (
                BaseSessionWriter().get_session_input_parameters_spec(
                    session_artifacts
                )
            )
            session_input_variables = list(
                session_input_parameters_spec.keys()
            )
            user_input_var_typing_block = [
                f"{var} = {session_input_parameters_spec[var].value_type}({var})"
                for var in session_input_variables
            ]

            input_var_loading_block: List[str] = []
            function_call_block = f"artifacts = {self.pipeline_name}_module.{BaseSessionWriter().get_session_function_call_block(session_artifacts)}"
            return_artifacts_saving_block = [
                f"pickle.dump(artifacts['{nc.name}'],open('/tmp/{self.pipeline_name}/artifact_{nc.safename}.pickle','wb'))"
                for nc in session_artifacts.usercode_nodecollections
                if isinstance(nc, ArtifactNodeCollection)
            ]
            function_name = BaseSessionWriter().get_session_function_name(
                session_artifacts
            )
            task_def: TaskDefinition = TaskDefinition(
                function_name=function_name,
                user_input_variables=session_input_variables,
                typing_blocks=user_input_var_typing_block,
                loading_blocks=input_var_loading_block,
                call_block=function_call_block,
                dumping_blocks=return_artifacts_saving_block,
            )

            task_definitions[function_name] = task_def

        return task_definitions
=======
        return pipeline_args
>>>>>>> ea02c73b
<|MERGE_RESOLUTION|>--- conflicted
+++ resolved
@@ -132,11 +132,7 @@
 
         module_function_body = "\n".join(
             [
-<<<<<<< HEAD
-                f"{indentation_block}{return_dict_name}.update({BaseSessionWriter().get_session_function_call_block(sa)})"
-=======
                 f"{return_dict_name}.update({BaseSessionWriter().get_session_function_callblock(sa)})"
->>>>>>> ea02c73b
                 for sa in self.session_artifacts_sorted
             ]
         )
@@ -403,119 +399,4 @@
             pipeline_args.update(
                 BaseSessionWriter().get_session_input_parameters_spec(sa)
             )
-<<<<<<< HEAD
-        return pipeline_args
-
-    def get_artifact_task_definitions(
-        self,
-    ) -> Dict[str, TaskDefinition]:
-        """
-        get_artifact_task_definitions returns a task definition for each artifact the pipeline produces.
-        This may include tasks that produce common variables that were not initially defined as artifacts.
-
-        Returns a `task_definitions` dictionary, which maps a key corresponding to the task name to
-        Linea's TaskDefinition object.
-        Specific framework implementations of PipelineWriters should serialize the TaskDefinition
-        objects to match the format for pipeline arguments that is expected by that framework.
-        """
-        task_definitions: Dict[str, TaskDefinition] = dict()
-        unused_input_parameters = set(
-            self.artifact_collection.input_parameters
-        )
-        session_input_parameters_spec = self.get_pipeline_args()
-
-        for session_artifacts in self.session_artifacts_sorted:
-            for nc in session_artifacts.usercode_nodecollections:
-                all_input_variables = sorted(list(nc.input_variables))
-                artifact_user_input_variables = [
-                    var
-                    for var in all_input_variables
-                    if var in unused_input_parameters
-                ]
-                user_input_var_typing_block = [
-                    f"{var} = {session_input_parameters_spec[var].value_type}({var})"
-                    for var in artifact_user_input_variables
-                ]
-                unused_input_parameters.difference_update(
-                    set(artifact_user_input_variables)
-                )
-                input_var_loading_block = [
-                    f"{var} = pickle.load(open('/tmp/{self.pipeline_name}/variable_{var}.pickle','rb'))"
-                    for var in all_input_variables
-                    if var not in artifact_user_input_variables
-                ]
-                function_call_block = BaseSessionWriter().get_session_artifact_function_call_block(
-                    nc,
-                    indentation=0,
-                    source_module=f"{self.pipeline_name}_module",
-                )
-                return_var_saving_block = [
-                    f"pickle.dump({var},open('/tmp/{self.pipeline_name}/variable_{var}.pickle','wb'))"
-                    for var in nc.return_variables
-                ]
-
-                task_def: TaskDefinition = TaskDefinition(
-                    function_name=nc.safename,
-                    user_input_variables=artifact_user_input_variables,
-                    typing_blocks=user_input_var_typing_block,
-                    loading_blocks=input_var_loading_block,
-                    call_block=function_call_block,
-                    dumping_blocks=return_var_saving_block,
-                )
-                task_definitions[nc.safename] = task_def
-
-        return task_definitions
-
-    def get_session_task_definition(
-        self,
-    ) -> Dict[str, TaskDefinition]:
-        """
-        get_session_task_definition returns a task definition for each session in the pipeline.
-
-        Returns a `task_definitions` dictionary, which maps a key corresponding to the task name to
-        Linea's TaskDefinition object.
-        Specific framework implementations of PipelineWriters should serialize the TaskDefinition
-        objects to match the format for pipeline arguments that is expected by that framework.
-        """
-        task_definitions: Dict[str, TaskDefinition] = dict()
-
-        for session_artifacts in self.session_artifacts_sorted:
-
-            session_input_parameters_spec = (
-                BaseSessionWriter().get_session_input_parameters_spec(
-                    session_artifacts
-                )
-            )
-            session_input_variables = list(
-                session_input_parameters_spec.keys()
-            )
-            user_input_var_typing_block = [
-                f"{var} = {session_input_parameters_spec[var].value_type}({var})"
-                for var in session_input_variables
-            ]
-
-            input_var_loading_block: List[str] = []
-            function_call_block = f"artifacts = {self.pipeline_name}_module.{BaseSessionWriter().get_session_function_call_block(session_artifacts)}"
-            return_artifacts_saving_block = [
-                f"pickle.dump(artifacts['{nc.name}'],open('/tmp/{self.pipeline_name}/artifact_{nc.safename}.pickle','wb'))"
-                for nc in session_artifacts.usercode_nodecollections
-                if isinstance(nc, ArtifactNodeCollection)
-            ]
-            function_name = BaseSessionWriter().get_session_function_name(
-                session_artifacts
-            )
-            task_def: TaskDefinition = TaskDefinition(
-                function_name=function_name,
-                user_input_variables=session_input_variables,
-                typing_blocks=user_input_var_typing_block,
-                loading_blocks=input_var_loading_block,
-                call_block=function_call_block,
-                dumping_blocks=return_artifacts_saving_block,
-            )
-
-            task_definitions[function_name] = task_def
-
-        return task_definitions
-=======
-        return pipeline_args
->>>>>>> ea02c73b
+        return pipeline_args