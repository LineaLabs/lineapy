from __future__ import annotations

from dataclasses import dataclass
from enum import Enum
from itertools import chain
from typing import Dict, List, Set, Tuple

import networkx as nx
from networkx.exception import NetworkXUnfeasible

from lineapy.plugins.utils import load_plugin_template, slugify

TaskGraphEdge = Dict[str, Set[str]]


class TaskGraph(object):
    """
    Graph represents for task dependency
    It is constructed based on the "edges" variable

    :param edges: Dictionary with task name as key and set of prerequisite 
        tasks as value. This is the standard library `graphlib` style graph 
        definition. For instance, {'C':{'A','B'}} means A and B are 
        prerequisites for C. Both examples give us following task dependency::

            A ---\\
                  \\
                   >---> C
                  /
            B ---/


    .. note::

        - If we only support Python 3.9+, we prefer to use graphlib in standard 
          library instead of networkx for graph operation.

        - We might want to get rid of the mapping for renaming slice_names to 
          task_names.

    """

    def __init__(
        self,
        nodes: List[str],
        edges: TaskGraphEdge = {},
    ):
        self.graph = nx.DiGraph()
        self.graph.add_nodes_from(nodes)
        # parsing the other format to our tuple-based format
        # note that nesting is not allowed (enforced by the type signature)
        # per the spec in https://docs.python.org/3/library/graphlib.html
        graph_edges = list(
            chain.from_iterable(
                ((node, to_node) for node in from_node)
                for to_node, from_node in edges.items()
            )
        )
        self.graph.add_edges_from(graph_edges)

    def copy(
        self,
    ) -> TaskGraph:
        copied_taskgraph = TaskGraph([])
        copied_taskgraph.graph = self.graph.copy()
        return copied_taskgraph

    def remap_nodes(self, mapping: Dict[str, str]) -> TaskGraph:
        remapped_taskgraph = TaskGraph([])
        remapped_taskgraph.graph = nx.relabel_nodes(
            self.graph, mapping, copy=True
        )
        return remapped_taskgraph

    def insert_setup_task(self, setup_task_name: str):
        """
        insert_setup_task adds a setup task that will be run before all the original source tasks
        """

        self.graph.add_node(setup_task_name)

        for old_source in self.source_nodes:
            if not old_source == setup_task_name:
                self.graph.add_edge(setup_task_name, old_source)

    def insert_teardown_task(self, cleanup_task_name: str):
        """
        insert_cleanup_task adds a cleanup task that will be run after all the original sink tasks
        """

        self.graph.add_node(cleanup_task_name)

        for old_sink in self.sink_nodes:
            if not old_sink == cleanup_task_name:
                self.graph.add_edge(old_sink, cleanup_task_name)

    def get_taskorder(self) -> List[str]:
        try:
            return list(nx.topological_sort(self.graph))
        except NetworkXUnfeasible:
            raise Exception(
                "Current implementation of LineaPy demands it be able to linearly order different sessions, "
                "which prohibits any circular dependencies between sessions. "
                "Please check if your provided dependencies include such circular dependencies between sessions, "
                "e.g., Artifact A (Session 1) -> Artifact B (Session 2) -> Artifact C (Session 1)."
            )

    def remove_self_loops(self):
        self.graph.remove_edges_from(nx.selfloop_edges(self.graph))

    @property
    def sink_nodes(self):
        return [
            node
            for node in self.graph.nodes
            if self.graph.out_degree(node) == 0
        ]

    @property
    def source_nodes(self):
        return [
            node
            for node in self.graph.nodes
            if self.graph.in_degree(node) == 0
        ]


def slugify_dependencies(dependencies: TaskGraphEdge) -> TaskGraphEdge:
    # slugify dependencies and save to self.dependencies
    slugified_dependencies: TaskGraphEdge = {}
    for to_artname, from_artname_set in dependencies.items():
        slugified_dependencies[slugify(to_artname)] = set()
        for from_artname in from_artname_set:
            slugified_dependencies[slugify(to_artname)].add(
                slugify(from_artname)
            )

    return slugified_dependencies


@dataclass
class TaskDefinition:
    """
    Definition of an artifact, can extend new keys(user, project, ...)
    in the future.

        function_name: suggested function name this task that wont conflict with other linea generated tasks
        user_input_variables: arguments that must be provided through the framework
        loaded_input_variables: arguments that are provided by other tasks and must be loaded through inter task communication
        typing_blocks: for user_input_variables, casts the input variables to the correct type
        call_block: line of code to call the function in module file
        return_vars: outputs that need to be serialized to be used
        pipeline_name: overall pipeline name

    """

    function_name: str
    user_input_variables: List[str]
    loaded_input_variables: List[str]
    typing_blocks: List[str]
    pre_call_block: str
    call_block: str
    post_call_block: str
    return_vars: List[str]
    pipeline_name: str


class DagTaskBreakdown(Enum):
    """
    Enum to define how to break down a graph into tasks for the pipeline.
    """

    TaskAllSessions = 1  # all sessions are one task
    TaskPerSession = 2  # each session corresponds to one task
    TaskPerArtifact = 3  # each artifact or common variable is a task


class TaskSerializer(Enum):
    """Enum to define what type of object serialization to use for inter task communication."""

    # Write to local pickle directory under /tmp/
    LocalPickle = 1
<<<<<<< HEAD
    LocalPickleArgo = 2
=======
    # Write to a pickle directory that can be parametrized
    ParametrizedPickle = 2
>>>>>>> e7386373
    # TODO: lineapy.get and lineapy.save


def render_task_io_serialize_blocks(
    taskdef: TaskDefinition, task_serialization: TaskSerializer
) -> Tuple[List[str], List[str]]:
    """
    render_task_io_serialize_blocks renders object ser and deser code blocks.

    These code blocks can be used for inter task communication.
    This function returns the task deserialization block first,
    since this block should be included first in the function to load the variables.
    """
    task_serialization_blocks = []
    task_deserialization_block = []

    if task_serialization == TaskSerializer.LocalPickle:
        SERIALIZER_TEMPLATE = load_plugin_template(
            "task/localpickle/task_local_pickle_ser.jinja"
        )
        DESERIALIZER_TEMPLATE = load_plugin_template(
            "task/localpickle/task_local_pickle_deser.jinja"
        )
<<<<<<< HEAD
    elif task_serialization == TaskSerializer.LocalPickleArgo:
        SERIALIZER_TEMPLATE = load_plugin_template(
            "task/localpickle/task_local_pickle_ser_argo.jinja"
        )
        DESERIALIZER_TEMPLATE = load_plugin_template(
            "task/localpickle/task_local_pickle_deser.jinja"
        )
=======
    elif task_serialization == TaskSerializer.ParametrizedPickle:
        SERIALIZER_TEMPLATE = load_plugin_template(
            "task/parameterizedpickle/task_parameterized_ser.jinja"
        )
        DESERIALIZER_TEMPLATE = load_plugin_template(
            "task/parameterizedpickle/task_parameterized_deser.jinja"
        )

>>>>>>> e7386373
    # Add more renderable task serializers here

    for loaded_input_variable in taskdef.loaded_input_variables:
        task_deserialization_block.append(
            DESERIALIZER_TEMPLATE.render(
                loaded_input_variable=loaded_input_variable,
                pipeline_name=taskdef.pipeline_name,
            )
        )
    for return_variable in taskdef.return_vars:
        task_serialization_blocks.append(
            SERIALIZER_TEMPLATE.render(
                return_variable=return_variable,
                pipeline_name=taskdef.pipeline_name,
            )
        )

    return task_deserialization_block, task_serialization_blocks<|MERGE_RESOLUTION|>--- conflicted
+++ resolved
@@ -180,12 +180,8 @@
 
     # Write to local pickle directory under /tmp/
     LocalPickle = 1
-<<<<<<< HEAD
-    LocalPickleArgo = 2
-=======
     # Write to a pickle directory that can be parametrized
     ParametrizedPickle = 2
->>>>>>> e7386373
     # TODO: lineapy.get and lineapy.save
 
 
@@ -209,15 +205,6 @@
         DESERIALIZER_TEMPLATE = load_plugin_template(
             "task/localpickle/task_local_pickle_deser.jinja"
         )
-<<<<<<< HEAD
-    elif task_serialization == TaskSerializer.LocalPickleArgo:
-        SERIALIZER_TEMPLATE = load_plugin_template(
-            "task/localpickle/task_local_pickle_ser_argo.jinja"
-        )
-        DESERIALIZER_TEMPLATE = load_plugin_template(
-            "task/localpickle/task_local_pickle_deser.jinja"
-        )
-=======
     elif task_serialization == TaskSerializer.ParametrizedPickle:
         SERIALIZER_TEMPLATE = load_plugin_template(
             "task/parameterizedpickle/task_parameterized_ser.jinja"
@@ -226,7 +213,6 @@
             "task/parameterizedpickle/task_parameterized_deser.jinja"
         )
 
->>>>>>> e7386373
     # Add more renderable task serializers here
 
     for loaded_input_variable in taskdef.loaded_input_variables:
