--- conflicted
+++ resolved
@@ -5,7 +5,6 @@
 import os
 import sys
 from collections import defaultdict
-<<<<<<< HEAD
 from dataclasses import dataclass, field
 from types import ModuleType
 from typing import (
@@ -18,10 +17,6 @@
     Optional,
     Tuple,
 )
-=======
-from types import BuiltinMethodType, MethodType
-from typing import Any, Callable, Dict, Iterable, List, Optional, Tuple, Union
->>>>>>> d70c83b1
 
 import yaml
 from pydantic import ValidationError
@@ -105,12 +100,7 @@
     """
     relative_path = "../*.annotations.yaml"
     path = os.path.join(os.path.dirname(__file__), relative_path)
-<<<<<<< HEAD
-    valid_specs: Dict[str, List[Annotation]] = {}
-=======
     valid_specs: Dict[str, List[Annotation]] = defaultdict(list)
-    valid_base_specs: Dict[str, List[Annotation]] = defaultdict(list)
->>>>>>> d70c83b1
     for filename in glob.glob(path):
         with open(filename, "r") as f:
             doc = yaml.safe_load(f)
@@ -118,122 +108,8 @@
                 v = validate(item)
                 if v is None:
                     continue
-<<<<<<< HEAD
-                valid_specs[v.module] = v.annotations
+                valid_specs[v.module].extend(v.annotations)
     return valid_specs
-=======
-                if v.module is not None:
-                    valid_specs[v.module].extend(v.annotations)
-                elif v.base_module is not None:
-                    valid_base_specs[v.base_module].extend(v.annotations)
-    return valid_specs, valid_base_specs
-
-
-def _check_class(
-    criteria: Union[
-        ClassMethodName,
-        ClassMethodNames,
-        BuiltInMethodOrFunctionName,
-        BuiltInMethodOrFunctionNames,
-    ],
-    module: Optional[str],
-    function: Callable,
-):
-    """
-    helper
-    """
-    if isinstance(
-        criteria, (BuiltInMethodOrFunctionName, BuiltInMethodOrFunctionNames)
-    ):
-        return (
-            hasattr(function, "__self__")
-            and type(function.__self__).__name__ == criteria.class_name  # type: ignore
-        )
-    else:
-        return (
-            hasattr(function, "__self__")
-            and module is not None
-            and module in sys.modules
-            and isinstance(
-                function.__self__,  # type: ignore
-                getattr(sys.modules[module], criteria.class_instance),
-            )
-        )
-
-
-def check_function_against_annotation(
-    function: Callable,
-    # args: list[object], # we'll prob need this later...
-    kwargs: dict[str, object],
-    criteria: Criteria,
-    module: Optional[str] = None,
-    base_module: Optional[str] = None,
-):
-    """
-    Helper function for inspect_function.
-    The checking for __self__ is for sometimes when it's a class instantiation method.
-    """
-
-    # torch nn Predictor has no __name__
-    function_name = getattr(function, "__name__", None)
-    if isinstance(criteria, FunctionName):
-        if criteria.function_name == function_name:
-            return True
-        return False
-    if isinstance(criteria, FunctionNames):
-        if function_name in criteria.function_names:
-            return True
-        return False
-    if isinstance(criteria, ClassMethodName):
-        if function_name == criteria.class_method_name and _check_class(
-            criteria, module, function
-        ):
-            return True
-        return False
-    if isinstance(criteria, ClassMethodNames):
-        if function_name in criteria.class_method_names and _check_class(
-            criteria, module, function
-        ):
-            return True
-        return False
-    if isinstance(criteria, KeywordArgumentCriteria):
-        if (
-            kwargs.get(criteria.keyword_arg_name, None)
-            == criteria.keyword_arg_value
-        ):
-            return True
-        return False
-    if isinstance(criteria, BuiltInMethodOrFunctionName):
-        if function_name == criteria.bound_function_name and _check_class(
-            criteria, None, function
-        ):
-            return True
-        return False
-    if isinstance(criteria, BuiltInMethodOrFunctionNames):
-        if function_name in criteria.bound_function_names and _check_class(
-            criteria, None, function
-        ):
-            return True
-        return False
-    if isinstance(criteria, BaseClassMethodName) and hasattr(
-        function, "__self__"
-    ):
-        if (
-            base_module is not None
-            and function_name == criteria.class_method_name
-            and hasattr(try_import(base_module), criteria.base_class)
-            and (
-                isinstance(
-                    function.__self__,  # type: ignore
-                    getattr(try_import(base_module), criteria.base_class),
-                )
-            )
-        ):
-            return True
-        return False
-
-    raise ValueError(f"Unknown criteria: {criteria} of type {type(criteria)}")
->>>>>>> d70c83b1
 
 
 def new_side_effect_without_all_positional_arg(
