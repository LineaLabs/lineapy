import builtins
import lineapy.lineabuiltins as lineabuiltins
import importlib.util
import io
import subprocess
import sys
from typing import Any, List, Tuple, Optional, Dict, cast

from lineapy.data.graph import Graph
<<<<<<< HEAD
from lineapy.data.types import SessionContext, NodeType
=======
from lineapy.data.types import (
    SessionContext,
    NodeType,
    Node,
    CallNode,
    ImportNode,
    ConditionNode,
    LiteralAssignNode,
    VariableAliasNode,
    SideEffectsNode,
    StateChangeNode,
    FunctionDefinitionNode,
)
from lineapy.db.asset_manager.base import DataAssetManager
>>>>>>> b50db31a
from lineapy.graph_reader.base import GraphReader


class Executor(GraphReader):
    def __init__(self):
        self._variable_values = {}

        # Note: no output will be shown in Terminal because it is being redirected here
        self._old_stdout = sys.stdout
        self._stdout = io.StringIO()

<<<<<<< HEAD
=======
    @property
    def data_asset_manager(self) -> DataAssetManager:
        pass

    @staticmethod
    def install(package):
        subprocess.check_call([sys.executable, "-m", "pip", "install", package])

    @staticmethod
    def lookup_module(module_node: Optional[Node], fn_name: str) -> Optional[Any]:
        if hasattr(lineabuiltins, fn_name):
            return lineabuiltins

        if module_node is None:
            return builtins

        if module_node.node_type == NodeType.ImportNode:
            module_node = cast(ImportNode, module_node)
            if module_node.module is None:
                module_node.module = importlib.import_module(module_node.library.name)
            return module_node.module

        return None

>>>>>>> b50db31a
    def setup(self, context: SessionContext) -> None:
        if context.libraries is not None:
            for library in context.libraries:
                if importlib.util.find_spec(library.name) is None:
                    Executor.install(library.name)

    def get_stdout(self) -> str:
        """
        This returns the text that corresponds to the stdout results.
        For instance, `print("hi")` should yield a result of "hi\n" from this function.

        Note:
        - If we assume that everything is sliced, the user printing may not happen, but third party libs may still have outputs.
        - Also the user may manually annotate for the print line to be included and in general stdouts are useful
        """

        val = self._stdout.getvalue()
        return val

    def get_value_by_variable_name(self, name: str) -> Any:
        return self._variable_values[name]

<<<<<<< HEAD
    def walk(self, program: Graph) -> None:

        sys.stdout = self._stdout

        def install(package):
            subprocess.check_call([sys.executable, "-m", "pip", "install", package])

        def lookup_module(call_node):
            if call_node.function_module is None:
                return builtins

            import_node = program.get_node(call_node.function_module)
            if import_node.module is None:
=======
    def execute_program(self, program: Graph, context: SessionContext = None) -> Any:
        if context is not None:
            self.setup(context)
        self.walk(program)

    def setup_context_for_node(
        self, node: Optional[Node], program: Graph, scoped_locals: Dict[str, Any]
    ) -> None:
        if node is None:
            return
        node = cast(SideEffectsNode, node)
        if node.state_change_nodes is not None:
            for state_var_id in node.state_change_nodes:
                state_var = cast(StateChangeNode, program.get_node(state_var_id))
                initial_state = program.get_node(state_var.initial_value_node_id)
                if initial_state is not None and initial_state.node_type in [
                    NodeType.CallNode,
                    NodeType.LiteralAssignNode,
                    NodeType.StateChangeNode,
                ]:
                    initial_state = initial_state.value
                    scoped_locals[state_var.variable_name] = initial_state

        if node.import_nodes is not None:
            for import_node_id in node.import_nodes:
                import_node = cast(ImportNode, program.get_node(import_node_id))
                # if importlib.util.find_spec(import_node.library.name) is None:
                #     Executor.install(import_node.library.name)
>>>>>>> b50db31a
                import_node.module = importlib.import_module(import_node.library.name)
                scoped_locals[import_node.library.name] = import_node.module

    def update_node_side_effects(
        self, node: Optional[Node], program: Graph, scoped_locals: Dict[str, Any]
    ) -> None:
        if node is None:
            return

        local_vars = scoped_locals
        node = cast(SideEffectsNode, node)
        if node.state_change_nodes is not None:
            for state_var_id in node.state_change_nodes:
                state_var = cast(StateChangeNode, program.get_node(state_var_id))

                state_var.value = local_vars[state_var.variable_name]

                if state_var.variable_name is not None:
                    self._variable_values[state_var.variable_name] = state_var.value

    @staticmethod
    def get_function(
        node: CallNode, program: Graph, scoped_locals: Dict[str, Any]
    ) -> Tuple[Any, str]:
        fn_name = node.function_name
        fn = None

        if node.locally_defined_function_id is not None:
            fn = scoped_locals[fn_name]
        else:
            function_module = program.get_node(node.function_module)
            if (
                function_module is not None
                and function_module.node_type == NodeType.ImportNode
            ):
                function_module = cast(ImportNode, function_module)
                if function_module.attributes is not None:
                    fn_name = function_module.attributes[node.function_name]

            retrieved_module = Executor.lookup_module(function_module, fn_name)

            # if we are performing a call on an object, e.g. a.append(5)
            if retrieved_module is None:
                retrieved_module = program.get_node_value(function_module)

            fn = getattr(retrieved_module, fn_name)

        return fn, fn_name

    def walk(self, program: Graph) -> None:
        sys.stdout = self._stdout

        for node_id in program.visit_order():
            node = program.get_node(node_id)
            if node is None:
                print(
                    "WARNING: Could not find node with ID %s in program %s"
                    % (node_id, program)
                )
                continue

            scoped_locals = locals()

            # all of these have to be in the same scope in order to read
            # and write to scoped_locals properly (this is just the way exec works)

            if node.node_type == NodeType.CallNode:
                node = cast(CallNode, node)

                fn, fn_name = Executor.get_function(node, program, scoped_locals)

<<<<<<< HEAD
                if (
                    node.function_module
                    and program.get_node(node.function_module).attributes
                ):
                    fn_name = program.get_node(node.function_module).attributes[
                        node.function_name
                    ]
                fn = getattr(lookup_module(node), fn_name)
=======
>>>>>>> b50db31a
                args = []
                for arg in node.arguments:
                    args.append(program.get_node_value(arg))

                val = fn(*args)
                node.value = val

                # update the assigned variable
                if node.assigned_variable_name is not None:
                    self._variable_values[node.assigned_variable_name] = node.value

                # if we are calling a locally defined function
                if node.locally_defined_function_id is not None:
                    locally_defined_func = program.get_node(
                        node.locally_defined_function_id
                    )
                    self.update_node_side_effects(
                        locally_defined_func,
                        program,
                        scoped_locals,
                    )

            elif node.node_type == NodeType.ImportNode:
                node = cast(ImportNode, node)
                node.module = importlib.import_module(node.library.name)

            elif node.node_type in [NodeType.LoopNode, NodeType.ConditionNode]:
                node = cast(SideEffectsNode, node)
                # set up vars and imports
                self.setup_context_for_node(node, program, scoped_locals)
                exec(node.code)
                self.update_node_side_effects(node, program, scoped_locals)

            elif node.node_type == NodeType.FunctionDefinitionNode:
                node = cast(FunctionDefinitionNode, node)
                self.setup_context_for_node(node, program, scoped_locals)
                exec(node.code, scoped_locals)

            elif node.node_type == NodeType.LiteralAssignNode:
                node = cast(LiteralAssignNode, node)
                if node.value is None and node.value_node_id is not None:
                    node.value = program.get_node_value_with_id(node.value_node_id)

                self._variable_values[node.assigned_variable_name] = node.value

        sys.stdout = self._old_stdout

    def validate(self, program: Graph) -> None:
        pass<|MERGE_RESOLUTION|>--- conflicted
+++ resolved
@@ -7,9 +7,6 @@
 from typing import Any, List, Tuple, Optional, Dict, cast
 
 from lineapy.data.graph import Graph
-<<<<<<< HEAD
-from lineapy.data.types import SessionContext, NodeType
-=======
 from lineapy.data.types import (
     SessionContext,
     NodeType,
@@ -24,7 +21,6 @@
     FunctionDefinitionNode,
 )
 from lineapy.db.asset_manager.base import DataAssetManager
->>>>>>> b50db31a
 from lineapy.graph_reader.base import GraphReader
 
 
@@ -36,8 +32,6 @@
         self._old_stdout = sys.stdout
         self._stdout = io.StringIO()
 
-<<<<<<< HEAD
-=======
     @property
     def data_asset_manager(self) -> DataAssetManager:
         pass
@@ -62,7 +56,6 @@
 
         return None
 
->>>>>>> b50db31a
     def setup(self, context: SessionContext) -> None:
         if context.libraries is not None:
             for library in context.libraries:
@@ -85,21 +78,6 @@
     def get_value_by_variable_name(self, name: str) -> Any:
         return self._variable_values[name]
 
-<<<<<<< HEAD
-    def walk(self, program: Graph) -> None:
-
-        sys.stdout = self._stdout
-
-        def install(package):
-            subprocess.check_call([sys.executable, "-m", "pip", "install", package])
-
-        def lookup_module(call_node):
-            if call_node.function_module is None:
-                return builtins
-
-            import_node = program.get_node(call_node.function_module)
-            if import_node.module is None:
-=======
     def execute_program(self, program: Graph, context: SessionContext = None) -> Any:
         if context is not None:
             self.setup(context)
@@ -128,7 +106,6 @@
                 import_node = cast(ImportNode, program.get_node(import_node_id))
                 # if importlib.util.find_spec(import_node.library.name) is None:
                 #     Executor.install(import_node.library.name)
->>>>>>> b50db31a
                 import_node.module = importlib.import_module(import_node.library.name)
                 scoped_locals[import_node.library.name] = import_node.module
 
@@ -200,17 +177,6 @@
 
                 fn, fn_name = Executor.get_function(node, program, scoped_locals)
 
-<<<<<<< HEAD
-                if (
-                    node.function_module
-                    and program.get_node(node.function_module).attributes
-                ):
-                    fn_name = program.get_node(node.function_module).attributes[
-                        node.function_name
-                    ]
-                fn = getattr(lookup_module(node), fn_name)
-=======
->>>>>>> b50db31a
                 args = []
                 for arg in node.arguments:
                     args.append(program.get_node_value(arg))
