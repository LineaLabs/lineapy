--- conflicted
+++ resolved
@@ -109,12 +109,9 @@
     def get_value(self, node: Node) -> object:
         return self._id_to_value[node.id]
 
-<<<<<<< HEAD
-    @listify
-=======
     # TODO: Refactor this to split out each type of node to its own function
     # Have them all return value and time, instead of setting inside
->>>>>>> d0bd8edb
+    @listify
     def execute_node(
         self,
         node: Node,
