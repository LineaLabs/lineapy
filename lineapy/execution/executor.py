import builtins
import importlib.util
import io
import subprocess
import sys
from typing import Any, cast

from lineapy.data.graph import Graph
from lineapy.data.types import SessionContext, NodeType, CallNode, ImportNode, ConditionNode
from lineapy.db.asset_manager.base import DataAssetManager
from lineapy.graph_reader.base import GraphReader


class Executor(GraphReader):
    def __init__(self):
        self._variable_values = {}

        # Note: no output will be shown in Terminal because it is being redirected here
        self._old_stdout = sys.stdout
        self._stdout = io.StringIO()

    @property
    def data_asset_manager(self) -> DataAssetManager:
        pass

    @staticmethod
    def install(package):
        subprocess.check_call([sys.executable, "-m", "pip", "install", package])

    @staticmethod
    def lookup_module(import_node):
        if import_node is None:
            return builtins

        if import_node.module is None:
            import_node.module = importlib.import_module(import_node.library.name)

        return import_node.module

    def setup(self, context: SessionContext) -> None:
        if context.libraries is not None:
            for library in context.libraries:
                if importlib.util.find_spec(library.name) is None:
                    Executor.install(library.name)

    def get_stdout(self) -> str:
        """
        This returns the text that corresponds to the stdout results.
        For instance, `print("hi")` should yield a result of "hi\n" from this function.

        Note:
        - If we assume that everything is sliced, the user printing may not happen, but third party libs may still have outputs.
        - Also the user may manually annotate for the print line to be included and in general stdouts are useful
        """

        val = self._stdout.getvalue()
        return val

    def get_value_by_variable_name(self, name: str) -> Any:
        return self._variable_values[name]

    def execute_program(self, program: Graph) -> Any:
        self.walk(program)

    def walk(self, program: Graph) -> None:

        sys.stdout = self._stdout

<<<<<<< HEAD
        def install(package):
            subprocess.check_call([sys.executable, "-m", "pip", "install", package])

        def lookup_module(call_node):
            if call_node.function_module is None:
                return builtins

            module_node = program.get_node(call_node.function_module)

            if module_node.node_type == NodeType.ImportNode:
                if module_node.module is None:
                    module_node.module = importlib.import_module(
                        module_node.library.name
                    )

                return module_node.module
            return module_node.value
=======
        def setup_context_for_node(node, scoped_locals):
            for state_var in node.state_change_nodes:
                state_var = program.get_node(state_var)
                initial_state = program.get_node(state_var.initial_value_node_id)
                if initial_state.node_type in [
                    NodeType.CallNode,
                    NodeType.LiteralAssignNode,
                    NodeType.StateChangeNode,
                ]:
                    initial_state = initial_state.value
                    scoped_locals[state_var.variable_name] = initial_state

            if node.import_nodes is not None:
                for import_node in node.import_nodes:
                    import_node = program.get_node(import_node)
                    # if importlib.util.find_spec(import_node.library.name) is None:
                    #     Executor.install(import_node.library.name)
                    import_node.module = importlib.import_module(
                        import_node.library.name
                    )
                    scoped_locals[import_node.library.name] = import_node.module

        def update_node_side_effects(node, scoped_locals):
            local_vars = scoped_locals
            for state_var in node.state_change_nodes:
                state_var = program.get_node(state_var)

                state_var.value = local_vars[state_var.variable_name]

                if state_var.variable_name is not None:
                    self._variable_values[state_var.variable_name] = state_var.value
>>>>>>> a91a8d38

        for node_id in program.visit_order():
            node = program.get_node(node_id)
            if node is None:
                print("WARNING: Could not find node with ID %s in program %s" %(node_id, program))
                continue

            scoped_locals = locals()

            # all of these have to be in the same scope in order to read
            # and write to scoped_locals properly (this is just the way exec works)

            if node.node_type == NodeType.CallNode:
                node = cast(CallNode, node)

                fn_name = node.function_name
                fn = None

                if node.locally_defined_function_id is not None:
                    fn = scoped_locals[fn_name]
                else:
                    if (
                        node.function_module is not None
                        and program.get_node(node.function_module).attributes
                        is not None
                    ):
                        fn_name = program.get_node(node.function_module).attributes[
                            node.function_name
                        ]

                    import_node = program.get_node(node.function_module)
                    fn = getattr(Executor.lookup_module(import_node), fn_name)

<<<<<<< HEAD
                if (
                    node.function_module
                    and program.get_node(node.function_module).node_type
                    == NodeType.ImportNode
                    and program.get_node(node.function_module).attributes
                ):
                    fn_name = program.get_node(node.function_module).attributes[
                        node.function_name
                    ]
                fn = getattr(lookup_module(node), fn_name)
=======
>>>>>>> a91a8d38
                args = []
                for arg in node.arguments:
                    if arg.value_literal is not None:
                        args.append(arg.value_literal)
                    elif arg.value_node_id is not None:
                        args.append(program.get_node(arg.value_node_id).value)

                val = fn(*args)

                if val is not None:
                    node.value = val

                if node.assigned_variable_name is not None:
                    self._variable_values[node.assigned_variable_name] = node.value

                if node.locally_defined_function_id is not None:
                    update_node_side_effects(
                        program.get_node(node.locally_defined_function_id),
                        scoped_locals,
                    )

            elif node.node_type == NodeType.ImportNode:
                # if importlib.util.find_spec(node.library.name) is None:
                #     Executor.install(node.library.name)
                node = cast(ImportNode, node)
                node.module = importlib.import_module(node.library.name)

            elif node.node_type in [NodeType.LoopNode, NodeType.ConditionNode]:
                # set up vars and imports
                setup_context_for_node(node, scoped_locals)
                exec(node.code)
                update_node_side_effects(node, scoped_locals)

            elif node.node_type == NodeType.FunctionDefinitionNode:
                setup_context_for_node(node, scoped_locals)
                exec(node.code, scoped_locals)

        sys.stdout = self._old_stdout

    def validate(self, program: Graph) -> None:
        pass<|MERGE_RESOLUTION|>--- conflicted
+++ resolved
@@ -6,7 +6,13 @@
 from typing import Any, cast
 
 from lineapy.data.graph import Graph
-from lineapy.data.types import SessionContext, NodeType, CallNode, ImportNode, ConditionNode
+from lineapy.data.types import (
+    SessionContext,
+    NodeType,
+    CallNode,
+    ImportNode,
+    ConditionNode,
+)
 from lineapy.db.asset_manager.base import DataAssetManager
 from lineapy.graph_reader.base import GraphReader
 
@@ -29,13 +35,17 @@
 
     @staticmethod
     def lookup_module(import_node):
-        if import_node is None:
+        if call_node.function_module is None:
             return builtins
 
-        if import_node.module is None:
-            import_node.module = importlib.import_module(import_node.library.name)
+        module_node = program.get_node(call_node.function_module)
 
-        return import_node.module
+        if module_node.node_type == NodeType.ImportNode:
+            if module_node.module is None:
+                module_node.module = importlib.import_module(module_node.library.name)
+
+            return module_node.module
+        return module_node.value
 
     def setup(self, context: SessionContext) -> None:
         if context.libraries is not None:
@@ -66,25 +76,6 @@
 
         sys.stdout = self._stdout
 
-<<<<<<< HEAD
-        def install(package):
-            subprocess.check_call([sys.executable, "-m", "pip", "install", package])
-
-        def lookup_module(call_node):
-            if call_node.function_module is None:
-                return builtins
-
-            module_node = program.get_node(call_node.function_module)
-
-            if module_node.node_type == NodeType.ImportNode:
-                if module_node.module is None:
-                    module_node.module = importlib.import_module(
-                        module_node.library.name
-                    )
-
-                return module_node.module
-            return module_node.value
-=======
         def setup_context_for_node(node, scoped_locals):
             for state_var in node.state_change_nodes:
                 state_var = program.get_node(state_var)
@@ -116,12 +107,14 @@
 
                 if state_var.variable_name is not None:
                     self._variable_values[state_var.variable_name] = state_var.value
->>>>>>> a91a8d38
 
         for node_id in program.visit_order():
             node = program.get_node(node_id)
             if node is None:
-                print("WARNING: Could not find node with ID %s in program %s" %(node_id, program))
+                print(
+                    "WARNING: Could not find node with ID %s in program %s"
+                    % (node_id, program)
+                )
                 continue
 
             scoped_locals = locals()
@@ -150,7 +143,6 @@
                     import_node = program.get_node(node.function_module)
                     fn = getattr(Executor.lookup_module(import_node), fn_name)
 
-<<<<<<< HEAD
                 if (
                     node.function_module
                     and program.get_node(node.function_module).node_type
@@ -161,8 +153,6 @@
                         node.function_name
                     ]
                 fn = getattr(lookup_module(node), fn_name)
-=======
->>>>>>> a91a8d38
                 args = []
                 for arg in node.arguments:
                     if arg.value_literal is not None:
