--- conflicted
+++ resolved
@@ -352,26 +352,6 @@
         self.variable_name_to_node[variable_name] = new_node
         return
 
-<<<<<<< HEAD
-    def define_function(
-        self,
-        function_name: str,
-        source_location: Optional[SourceLocation] = None,
-    ) -> None:
-        """
-        TODO: see limitations in `visit_FunctionDef` about function being pure
-        """
-        node = FunctionDefinitionNode(
-            id=get_new_id(),
-            session_id=self.session_context.id,
-            function_name=function_name,
-            source_location=source_location,
-        )
-        self.variable_name_to_node[function_name] = node
-        self.add_unevaluated_node(node)
-
-=======
->>>>>>> cdf81cb1
     def loop(self) -> None:
         """
         Handles both for and while loops. Since we are treating it like a black
@@ -391,33 +371,6 @@
         """
         pass
 
-<<<<<<< HEAD
-    # Overload when is expression, returns Node
-    @overload
-    def exec(
-        self,
-        code: str,
-        is_expression: Literal[True],
-        output_variables: list[str],
-        input_values: dict[str, Node],
-        source_location: Optional[SourceLocation] = None,
-    ) -> Node:
-        ...
-
-    # Overload when is statement, returns None
-    @overload
-    def exec(
-        self,
-        code: str,
-        is_expression: Literal[False],
-        output_variables: list[str],
-        input_values: dict[str, Node],
-        source_location: Optional[SourceLocation] = None,
-    ) -> None:
-        ...
-
-=======
->>>>>>> cdf81cb1
     def exec(
         self,
         code: str,
