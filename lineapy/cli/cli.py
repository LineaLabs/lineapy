import logging
import pathlib

import click
import rich
import rich.syntax
import rich.tree

from lineapy.constants import ExecutionMode
from lineapy.data.types import SessionType
from lineapy.db.relational.db import RelationalLineaDB
from lineapy.instrumentation.tracer import Tracer
from lineapy.logging import configure_logging
from lineapy.transformer.node_transformer import transform
from lineapy.utils import prettify

"""
We are using click because our package will likely already have a dependency on
  flask and it's fairly well-starred.
"""

logger = logging.getLogger(__name__)


@click.command()
@click.option(
    "--mode",
    default="memory",
    help="Either `memory`, `dev`, `test`, or `prod` mode",
)
@click.option(
    "--slice",
    default=None,
    help="Print the sliced code that this artifact depends on",
)
@click.option(
    "--export-slice",
    default=None,
    help="Requires --slice. Export the sliced code that {slice} depends on to {export_slice}.py",
)
@click.option(
    "--export-slice-to-airflow-dag",
    "--airflow",
    default=None,
    help="Requires --slice. Export the sliced code that {slice} depends on to an Airflow DAG {export_slice}.py",
)
@click.option(
    "--print-source", help="Whether to print the source code", is_flag=True
)
@click.option(
    "--print-graph",
    help="Whether to print the generated graph code",
    is_flag=True,
)
@click.option(
    "--verbose",
    help="Print out logging for graph creation and execution",
    is_flag=True,
)
@click.option(
    "--visualize",
    help="Visualize the resulting graph with Graphviz",
    is_flag=True,
)
@click.argument(
    "file_name",
    type=click.Path(exists=True, dir_okay=False, path_type=pathlib.Path),
)
def linea_cli(
    file_name: pathlib.Path,
    mode,
    slice,
    export_slice,
    export_slice_to_airflow_dag,
    print_source,
    print_graph,
    verbose,
    visualize,
):
    configure_logging("INFO" if verbose else "WARNING")
    tree = rich.tree.Tree(f"📄 {file_name}")

    execution_mode = ExecutionMode.__getitem__(str.upper(mode))
    db = RelationalLineaDB.from_environment(execution_mode)
    code = file_name.read_text()

    if print_source:
        tree.add(
            rich.console.Group(
                "Source code", rich.syntax.Syntax(code, "python")
            )
        )
    tracer = Tracer(db, SessionType.SCRIPT)
    transform(code, file_name, tracer)

<<<<<<< HEAD
    if slice and not export_slice and not export_slice_to_airflow_dag:
=======
    if visualize:
        tracer.visualize()
    if slice and not export_slice:
>>>>>>> a92d97e1
        tree.add(
            rich.console.Group(
                f"Slice of {repr(slice)}",
                rich.syntax.Syntax(tracer.slice(slice), "python"),
            )
        )

    if export_slice:
        if not slice:
            print("Please specify --slice. It is required for --export-slice")
            exit(1)
        full_code = tracer.sliced_func(slice, export_slice)
        pathlib.Path(f"{export_slice}.py").write_text(full_code)

    if export_slice_to_airflow_dag:
        if not slice:
            print(
                "Please specify --slice. It is required for --export-slice-to-airflow-dag"
            )
            exit(1)
        full_code = tracer.sliced_aiflow_dag(
            slice, export_slice_to_airflow_dag
        )
        pathlib.Path(f"{export_slice}.py").write_text(full_code)

    tracer.db.close()
    if print_graph:
        graph_code = prettify(
            tracer.graph.print(
                include_source_location=False,
                include_id_field=False,
                include_session=False,
                include_imports=False,
            )
        )
        tree.add(
            rich.console.Group(
                "፨ Graph", rich.syntax.Syntax(graph_code, "python")
            )
        )

    console = rich.console.Console()
    console.print(tree)


if __name__ == "__main__":
    linea_cli()<|MERGE_RESOLUTION|>--- conflicted
+++ resolved
@@ -93,13 +93,10 @@
     tracer = Tracer(db, SessionType.SCRIPT)
     transform(code, file_name, tracer)
 
-<<<<<<< HEAD
-    if slice and not export_slice and not export_slice_to_airflow_dag:
-=======
     if visualize:
         tracer.visualize()
-    if slice and not export_slice:
->>>>>>> a92d97e1
+
+    if slice and not export_slice and not export_slice_to_airflow_dag:
         tree.add(
             rich.console.Group(
                 f"Slice of {repr(slice)}",
