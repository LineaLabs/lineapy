--- conflicted
+++ resolved
@@ -32,11 +32,6 @@
     """
     TODO: programmatic APIs for querying LineaDB
     """
-<<<<<<< HEAD
-=======
-
-    pass
->>>>>>> b50db31a
 
     def get_node_by_id(self, linea_id: LineaID) -> Node:
         pass
@@ -57,13 +52,10 @@
         """
         pass
 
-<<<<<<< HEAD
 
-=======
->>>>>>> b50db31a
 class LineaDBWriter(ABC):
+    @property
     @abstractmethod
-    @property
     def data_asset_manager(self) -> DataAssetManager:
         ...
 
