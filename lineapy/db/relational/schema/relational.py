""" Relationships
SessionContext
- Library (One to Many)
- HardwareSpec (Many to One)

Node
- SessionContext (Many to One)

SideEffectsNode
- StateChangeNode (One to Many)
- ImportNode (Many to Many)

ImportNode
- Library (Many to One)

ArgumentNode
- Node (One to One)

CallNode
- ArgumentNode (One to Many)
- ImportNode/CallNode (function_module) (One to One)
- FunctionDefinitionNode (One to One)

LiteralAssignNode
- ValueNode (One to One)

VariableAliasNode
- VariableAliasNode/CallNode (Many to One)

ConditionNode
- Node (Many to Many)

StateChangeNode
- SideEffectsNode (One to One)
- Node (Many to One)

"""

import json
from datetime import datetime
from uuid import UUID

from sqlalchemy import (
    Column,
    UniqueConstraint,
    Integer,
    String,
    Enum,
    ForeignKey,
    Table,
    DateTime,
    PickleType,
    types,
)
from sqlalchemy.dialects.mysql.base import MSBinary
from sqlalchemy.ext.declarative import declarative_base
from sqlalchemy.orm import (
    relationship,
    declared_attr,  # type: ignore
)
from sqlalchemy.sql.sqltypes import Boolean, Text

from lineapy.data.types import (
    SessionType,
    NodeType,
    StorageType,
    LiteralType,
)

Base = declarative_base()


###############
# base tables #
###############

# from https://stackoverflow.com/questions/183042/how-can-i-use-uuids-in-sqlalchemy
class LineaIDORM(types.TypeDecorator):
    # FIXME: missing two inherited abstract methods that need to be implemented:
    #  `process_literal_param` from  `TypeDecorator` and
    #  `python_type` from `TypeEngine`.

    impl = MSBinary
    cache_ok = True  # this suppresses an error from SQLAlchemy

    def __init__(self):
        self.impl.length = 16
        types.TypeDecorator.__init__(self, length=self.impl.length)

    def process_bind_param(self, value, dialect=None):
        if value and isinstance(value, UUID):
            return value.bytes
        elif value and not isinstance(value, UUID):
            raise ValueError("value %s is not a valid UUID" % value)
        else:
            return None

    def process_result_value(self, value, dialect=None):
        if value:
            return UUID(bytes=value)
        else:
            return None

    def is_mutable(self):
        return False


class AttributesDict(types.TypeDecorator):
    # FIXME: missing two inherited abstract methods that need to be implemented:
    #  `process_literal_param` from  `TypeDecorator` and
    #  `python_type` from `TypeEngine`.

    impl = Text()
    cache_ok = True

    def process_bind_param(self, value, dialect):
        if value is not None:
            value = json.dumps(value)

        return value

    def process_result_value(self, value, dialect):
        if value is not None:
            value = json.loads(value)

        return value


class SessionContextORM(Base):  # type: ignore
    __tablename__ = "session_context"
    id = Column(LineaIDORM, primary_key=True)
    environment_type = Column(Enum(SessionType))
    creation_time = Column(DateTime)
    file_name = Column(String)
    session_name = Column(String, nullable=True)
    user_name = Column(String, nullable=True)
    hardware_spec = Column(String, nullable=True)
    libraries = relationship("LibraryORM", backref="session")


class LibraryORM(Base):  # type: ignore
    __tablename__ = "library"
    __table_args__ = (UniqueConstraint("session_id", "name", "version", "path"),)
    id = Column(LineaIDORM, primary_key=True)
    session_id = Column(LineaIDORM, ForeignKey("session_context.id"))
    name = Column(String)
    version = Column(String)
    path = Column(String)


class ArtifactORM(Base):  # type: ignore
    __tablename__ = "artifact"
    id = Column(LineaIDORM, ForeignKey("node.id"), primary_key=True)
    context = Column(LineaIDORM, ForeignKey("session_context.id"))
    value_type = Column(String, nullable=True)
    description = Column(String, nullable=True)
    date_created = Column(String)
<<<<<<< HEAD


artifact_project_association_table = Table(
    "artifact_project_association",
    Base.metadata,
    Column("artifact", ForeignKey("artifact.id"), primary_key=True),
    Column("project", ForeignKey("project.id"), primary_key=True),
)


class ProjectORM(Base):
    __tablename__ = "project"
    id = Column(LineaID, primary_key=True)
    name = Column(String, nullable=False)
=======
    code = Column(LineaIDORM, nullable=True)
>>>>>>> 39a990a8


# one to many
code_token_association_table = Table(
    "code_token_association",
    Base.metadata,
    Column("code", ForeignKey("code.id"), primary_key=True),
    Column("token", ForeignKey("token.id"), primary_key=True),
)


# CodeORM and TokenORM are temporary, to be used for integration testing of intermediates

# CodeORM is derived from an Artifact, and used for the frontend Code objects that hold
# intermediate values (Tokens)
class CodeORM(Base):  # type: ignore
    __tablename__ = "code"
    id = Column(LineaIDORM, primary_key=True)
    text = Column(String)


# TokenORMs should be derived from existing NodeValueORMs, representing intermediates
# for the CodeView to handle
class TokenORM(Base):  # type: ignore
    __tablename__ = "token"
    id = Column(LineaIDORM, primary_key=True)
    line = Column(Integer)
    start = Column(Integer)
    end = Column(Integer)
    intermediate = Column(LineaIDORM)  # points to a NodeValueORM


class ExecutionORM(Base):  # type: ignore
    __tablename__ = "execution"
    artifact_id = Column(LineaIDORM, ForeignKey("artifact.id"), primary_key=True)
    version = Column(Integer, primary_key=True)
    timestamp = Column(DateTime, nullable=True, default=datetime.utcnow)


class NodeValueORM(Base):  # type: ignore
    __tablename__ = "node_value"
    node_id = Column(LineaIDORM, ForeignKey("node.id"), primary_key=True)
    version = Column(Integer, primary_key=True)
    value = Column(PickleType, nullable=True)
    virtual = Column(Boolean)  # if True, value is not materialized in cache


class NodeORM(Base):  # type: ignore
    __tablename__ = "node"

    id = Column(LineaIDORM, primary_key=True)
    code = Column(String, nullable=True)
    session_id = Column(LineaIDORM)
    node_type = Column(Enum(NodeType))

    __mapper_args__ = {
        "polymorphic_on": node_type,
        "polymorphic_identity": NodeType.Node,
    }


side_effects_state_change_association_table = Table(
    "side_effects_state_change_association",
    Base.metadata,
    Column(
        "side_effects_node_id", ForeignKey("side_effects_node.id"), primary_key=True
    ),
    Column(
        "state_change_node_id", ForeignKey("state_change_node.id"), primary_key=True
    ),
)

side_effects_import_association_table = Table(
    "side_effects_import_association",
    Base.metadata,
    Column(
        "side_effects_node_id", ForeignKey("side_effects_node.id"), primary_key=True
    ),
    Column("import_node_id", ForeignKey("import_node.id"), primary_key=True),
)


class SideEffectsNodeORM(NodeORM):
    __tablename__ = "side_effects_node"
    __mapper_args__ = {"polymorphic_identity": NodeType.SideEffectsNode}

    id = Column(LineaIDORM, ForeignKey("node.id"), primary_key=True)


class ImportNodeORM(NodeORM):
    __tablename__ = "import_node"
    __mapper_args__ = {"polymorphic_identity": NodeType.ImportNode}

    id = Column(LineaIDORM, ForeignKey("node.id"), primary_key=True)

    library_id = Column(LineaIDORM, ForeignKey("library.id"))
    attributes = Column(AttributesDict(), nullable=True)
    alias = Column(String, nullable=True)


class StateChangeNodeORM(NodeORM):
    __tablename__ = "state_change_node"
    __mapper_args__ = {"polymorphic_identity": NodeType.StateChangeNode}

    id = Column(LineaIDORM, ForeignKey("node.id"), primary_key=True)

    variable_name = Column(String)
    associated_node_id = Column(LineaIDORM)
    initial_value_node_id = Column(LineaIDORM)


call_node_association_table = Table(
    "call_node_association",
    Base.metadata,
    Column("call_node_id", ForeignKey("call_node.id"), primary_key=True),
    Column("argument_node_id", ForeignKey("argument_node.id"), primary_key=True),
)


class CallNodeORM(NodeORM):
    __tablename__ = "call_node"
    __mapper_args__ = {"polymorphic_identity": NodeType.CallNode}

    id = Column(LineaIDORM, ForeignKey("node.id"), primary_key=True)

    function_module = Column(LineaIDORM, nullable=True)
    locally_defined_function_id = Column(LineaIDORM, nullable=True)

    # this pattern is used when multiple sibling classes have the same column
    @declared_attr
    def assigned_variable_name(cls):
        return NodeORM.__table__.c.get(
            "assigned_variable_name", Column(String, nullable=True)
        )

    @declared_attr
    def function_name(cls):
        return NodeORM.__table__.c.get("function_name", Column(String))


class ArgumentNodeORM(NodeORM):
    __tablename__ = "argument_node"
    __mapper_args__ = {"polymorphic_identity": NodeType.ArgumentNode}

    id = Column(LineaIDORM, ForeignKey("node.id"), primary_key=True)

    keyword = Column(String, nullable=True)
    positional_order = Column(Integer, nullable=True)
    value_literal = Column(String, nullable=True)
    value_literal_type = Column(Enum(LiteralType), nullable=True)

    @declared_attr
    def value_node_id(cls):
        return NodeORM.__table__.c.get("value_node_id", Column(LineaIDORM))


class LiteralAssignNodeORM(NodeORM):
    __tablename__ = "literal_assign_node"
    __mapper_args__ = {"polymorphic_identity": NodeType.LiteralAssignNode}

    id = Column(LineaIDORM, ForeignKey("node.id"), primary_key=True)

    value_type = Column(Enum(LiteralType))

    @declared_attr
    def assigned_variable_name(cls):
        return NodeORM.__table__.c.get(
            "assigned_variable_name", Column(String, nullable=True)
        )

    @declared_attr
    def value(cls):
        return NodeORM.__table__.c.get("value", Column(String))

    @declared_attr
    def value_node_id(cls):
        return NodeORM.__table__.c.get("value_node_id", Column(LineaIDORM))


class FunctionDefinitionNodeORM(SideEffectsNodeORM):
    __tablename__ = "function_definition_node"
    __mapper_args__ = {"polymorphic_identity": NodeType.FunctionDefinitionNode}

    id = Column(LineaIDORM, ForeignKey("side_effects_node.id"), primary_key=True)

    @declared_attr
    def value(cls):
        return NodeORM.__table__.c.get("value", Column(String))

    @declared_attr
    def function_name(cls):
        return NodeORM.__table__.c.get("function_name", Column(String))


class VariableAliasNodeORM(NodeORM):
    __tablename__ = "variable_alias_node"
    __mapper_args__ = {"polymorphic_identity": NodeType.VariableAliasNode}

    id = Column(LineaIDORM, ForeignKey("node.id"), primary_key=True)

    source_variable_id = Column(LineaIDORM)


class LoopNodeORM(SideEffectsNodeORM):
    __tablename__ = "loop_node"
    __mapper_args__ = {"polymorphic_identity": NodeType.LoopNode}

    id = Column(LineaIDORM, ForeignKey("side_effects_node.id"), primary_key=True)


condition_association_table = Table(
    "condition_association",
    Base.metadata,
    Column("condition_node_id", ForeignKey("condition_node.id"), primary_key=True),
    Column("dependent_node_id", ForeignKey("node.id"), primary_key=True),
)


class ConditionNodeORM(SideEffectsNodeORM):
    __tablename__ = "condition_node"
    __mapper_args__ = {"polymorphic_identity": NodeType.ConditionNode}

    id = Column(LineaIDORM, ForeignKey("side_effects_node.id"), primary_key=True)


class DataSourceNodeORM(NodeORM):
    __tablename__ = "data_source_node"
    __mapper_args__ = {"polymorphic_identity": NodeType.DataSourceNode}

    id = Column(LineaIDORM, ForeignKey("node.id"), primary_key=True)

    storage_type = Column(Enum(StorageType))
    access_path = Column(String)
    name = Column(String, nullable=True)<|MERGE_RESOLUTION|>--- conflicted
+++ resolved
@@ -155,7 +155,6 @@
     value_type = Column(String, nullable=True)
     description = Column(String, nullable=True)
     date_created = Column(String)
-<<<<<<< HEAD
 
 
 artifact_project_association_table = Table(
@@ -168,11 +167,8 @@
 
 class ProjectORM(Base):
     __tablename__ = "project"
-    id = Column(LineaID, primary_key=True)
+    id = Column(LineaIDORM, primary_key=True)
     name = Column(String, nullable=False)
-=======
-    code = Column(LineaIDORM, nullable=True)
->>>>>>> 39a990a8
 
 
 # one to many
