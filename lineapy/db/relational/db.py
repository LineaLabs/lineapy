from typing import Set, Union, cast

from sqlalchemy import create_engine
from sqlalchemy.orm import sessionmaker, scoped_session
from sqlalchemy.pool import StaticPool
from sqlalchemy.sql.expression import and_

from lineapy.data.graph import Graph
from lineapy.data.types import *
from lineapy.db.asset_manager.local import LocalDataAssetManager, DataAssetManager
from lineapy.db.base import LineaDBConfig, LineaDB
from lineapy.db.relational.schema.relational import *
from lineapy.execution.executor import Executor
from lineapy.utils import CaseNotHandledError, NullValueError

LineaIDAlias = Union[LineaID, LineaIDORM]


class RelationalLineaDB(LineaDB):
    """
    - Note that LineaDB coordinates with assset manager and relational db.
      - The asset manager deals with binaries (e.g., cached values) - the relational db deals with more structured data,
      such as the Nodes and edges.
    - Also, at some point we might have a "cache" such that the readers don't have to go to the database if it's already
    ready, but that's lower priority.
    """

    def __init__(self):
        self._data_asset_manager: Optional[DataAssetManager] = None

    @property
    def session(self) -> scoped_session:
        if self._session:
            return self._session
        raise NullValueError("db should have been initialized")

    @session.setter
    def session(self, value):
        self._session = value

    def init_db(self, config: LineaDBConfig):
        # TODO: we eventually need some configurations
        # create_engine params from
        # https://stackoverflow.com/questions/21766960/operationalerror-no-such-table-in-flask-with-sqlalchemy
        engine = create_engine(
            config.database_uri,
            connect_args={"check_same_thread": False},
            poolclass=StaticPool,
            echo=True,
        )
        self.session = scoped_session(sessionmaker())
        self.session.configure(bind=engine)
        Base.metadata.create_all(engine)

        self._data_asset_manager = LocalDataAssetManager(self.session)

    @staticmethod
    def get_orm(node: Node) -> NodeORM:
        pydantic_to_orm = {
            NodeType.ArgumentNode: ArgumentNodeORM,
            NodeType.CallNode: CallNodeORM,
            NodeType.ImportNode: ImportNodeORM,
            NodeType.LiteralAssignNode: LiteralAssignNodeORM,
            NodeType.FunctionDefinitionNode: FunctionDefinitionNodeORM,
            NodeType.ConditionNode: ConditionNodeORM,
            NodeType.LoopNode: LoopNodeORM,
            NodeType.DataSourceNode: DataSourceNodeORM,
            NodeType.StateChangeNode: StateChangeNodeORM,
            NodeType.VariableAliasNode: VariableAliasNodeORM,
        }

        return pydantic_to_orm[node.node_type]  # type: ignore

    @staticmethod
    def get_pydantic(node: NodeORM) -> Node:
        orm_to_pydantic = {
            NodeType.ArgumentNode: ArgumentNode,
            NodeType.CallNode: CallNode,
            NodeType.ImportNode: ImportNode,
            NodeType.LiteralAssignNode: LiteralAssignNode,
            NodeType.FunctionDefinitionNode: FunctionDefinitionNode,
            NodeType.ConditionNode: ConditionNode,
            NodeType.LoopNode: LoopNode,
            NodeType.DataSourceNode: DataSourceNode,
            NodeType.StateChangeNode: StateChangeNode,
            NodeType.VariableAliasNode: VariableAliasNode,
        }

        return orm_to_pydantic[node.node_type]  # type: ignore

    @staticmethod
    def get_type(val: Any) -> LiteralType:
        def is_integer(val):
            try:
                int(val)
            except Exception as e:
                return False
            return True

        if isinstance(val, str):
            return LiteralType.String
        elif is_integer(val):
            return LiteralType.Integer
        elif isinstance(val, bool):
            return LiteralType.Boolean
        raise CaseNotHandledError("Literal is not string, int, or boolean")

    @staticmethod
    def cast_serialized(val: str, literal_type: LiteralType) -> Any:
        if literal_type is LiteralType.Integer:
            return int(val)
        elif literal_type is LiteralType.Boolean:
            return val == "True"
        return val

    @staticmethod
    def cast_dataset(val: Any) -> Optional[str]:
        if hasattr(val, "to_csv"):
            return val.to_csv(index=False)
        return None

    """
    Writers
    """

    @property
    def data_asset_manager(self) -> DataAssetManager:
        if self._data_asset_manager:
            return self._data_asset_manager
        raise NullValueError("data asset manager should have been initialized")

    @data_asset_manager.setter
    def data_asset_manager(self, value: DataAssetManager) -> None:
        self._data_asset_manager = value

    def write_context(self, context: SessionContext) -> None:
        args = context.dict()

        if context.libraries:
            for i in range(len(args["libraries"])):
                lib_args = context.libraries[i].dict()
                lib_args["session_id"] = context.id
                library_orm = LibraryORM(**lib_args)
                self.session.add(library_orm)

                args["libraries"][i] = library_orm
        else:
            args["libraries"] = []

        context_orm = SessionContextORM(**args)

        self.session.add(context_orm)
        self.session.commit()

    def write_nodes(self, nodes: List[Node]) -> None:
        for n in nodes:
            self.write_single_node(n)

    def write_node_values(self, nodes: List[Node], version: int) -> None:
        for n in nodes:
            self.write_single_node_value(n, version)

    def write_single_node(self, node: Node) -> None:
        args = node.dict()
        if node.node_type is NodeType.ArgumentNode:
<<<<<<< HEAD
            node = cast(ArgumentNodeORM, node)
            args["value_literal_type"] = RelationalLineaDB.get_type(
                args["value_literal"]
            )
=======
            node = cast(ArgumentNode, node)
            if args["value_literal"] is not None:
                args["value_literal_type"] = RelationalLineaDB.get_type(
                    args["value_literal"]
                )
>>>>>>> d1ea3c27

        elif node.node_type is NodeType.CallNode:
            node = cast(CallNodeORM, node)
            for arg in node.arguments:
                self.session.execute(
                    call_node_association_table.insert(),
                    params={"call_node_id": node.id, "argument_node_id": arg},
                )
            del args["arguments"]
            del args["value"]

        elif node.node_type in [
            NodeType.LoopNode,
            NodeType.ConditionNode,
            NodeType.FunctionDefinitionNode,
        ]:
            node = cast(SideEffectsNodeORM, node)

            if node.state_change_nodes is not None:
                for state_change_id in node.state_change_nodes:
                    self.session.execute(
                        side_effects_state_change_association_table.insert(),
                        params={
                            "side_effects_node_id": node.id,
                            "state_change_node_id": state_change_id,
                        },
                    )

            if node.import_nodes is not None:
                for import_id in node.import_nodes:
                    self.session.execute(
                        side_effects_import_association_table.insert(),
                        params={
                            "side_effects_node_id": node.id,
                            "import_node_id": import_id,
                        },
                    )

<<<<<<< HEAD
            if (
                node.node_type is NodeType.ConditionNode
                and node.dependent_variables_in_predicate is not None
            ):
                node = cast(ConditionNodeORM, node)
                for dependent_id in node.dependent_variables_in_predicate:
                    self.session.execute(
                        condition_association_table.insert(),
                        params={
                            "condition_node_id": node.id,
                            "dependent_node_id": dependent_id,
                        },
                    )
                del args["dependent_variables_in_predicate"]
=======
            if node.node_type is NodeType.ConditionNode:
                node = cast(ConditionNode, node)
                if node.dependent_variables_in_predicate is not None:

                    for dependent_id in node.dependent_variables_in_predicate:
                        self.session.execute(
                            condition_association_table.insert(),
                            params={
                                "condition_node_id": node.id,
                                "dependent_node_id": dependent_id,
                            },
                        )
                    del args["dependent_variables_in_predicate"]
>>>>>>> d1ea3c27

            del args["state_change_nodes"]
            del args["import_nodes"]

        elif node.node_type is NodeType.ImportNode:
            node = cast(ImportNodeORM, node)
            args["library_id"] = node.library.id
            del args["library"]
            del args["module"]

        elif node.node_type is NodeType.StateChangeNode:
            del args["value"]

        elif node.node_type is NodeType.LiteralAssignNode:
            node = cast(LiteralAssignNodeORM, node)
            args["value_type"] = RelationalLineaDB.get_type(node.value)

        node_orm = RelationalLineaDB.get_orm(node)(**args)

        self.session.add(node_orm)
        self.session.commit()

        self.write_single_node_value(node, version=1)

    def write_single_node_value(self, node: Node, version: int) -> None:
        self.data_asset_manager.write_node_value(node, version)

    def add_node_id_to_artifact_table(
        self,
        node_id: LineaIDORM,
        context_id: LineaIDORM,
        name: str = "",
        date_created: str = "",
        value_type: str = "",
    ) -> None:
        """
        Given that whether something is an artifact is just a human annotation, we are going to _exclude_ the information from the Graph Node types and just have a table that tracks what Node IDs are deemed as artifacts.
        """
        # - check node type: should just be CallNode and FunctionDefinitionNode
        #
        # - then insert into a table that's literally just the NodeID and maybe a timestamp for when it was registered as artifact

        node = self.get_node_by_id(node_id)
        if node.node_type in [NodeType.CallNode, NodeType.FunctionDefinitionNode]:
            artifact = ArtifactORM(
                id=node_id,
                context=context_id,
                value_type=value_type,
                name=name,
                date_created=date_created,
            )
            self.session.add(artifact)
            self.session.commit()

    def remove_node_id_from_artifact_table(self, node_id: LineaIDORM) -> None:
        """
        The opposite of write_node_is_artifact
        - for now we can just delete it directly
        """
        self.session.query(ArtifactORM).filter(ArtifactORM.id == node_id).delete()
        self.session.commit()

    """
    Readers
    """

    def get_nodes_by_file_name(self, file_name: str):
        """
        First queries SessionContext for file_name
        Then find all the nodes by session_id
        Note:
        - This is currently used for testing purposes
        - TODO: finish enumerating over all the tables (just a subset for now)
        - FIXME: I wonder if there is a way to write this in a single query, I would refer for the database to optimize this instead of relying on the ORM.
        """
        session_context = (
            self.session.query(SessionContextORM)
            .filter(SessionContextORM.file_name == file_name)
            .one()
        )
        # enumerating over all the tables...
        call_nodes = (
            self.session.query(CallNodeORM)
            .filter(CallNodeORM.session_id == session_context.id)
            .all()
        )
        argument_nodes = (
            self.session.query(ArgumentNodeORM)
            .filter(ArgumentNodeORM.session_id == session_context.id)
            .all()
        )
        call_nodes.extend(argument_nodes)
        nodes = [self.map_orm_to_pydantic(node) for node in call_nodes]
        return nodes

    def get_context(self, linea_id: LineaIDORM) -> SessionContext:
        query_obj = (
            self.session.query(SessionContextORM)
            .filter(SessionContextORM.id == linea_id)
            .one()
        )
        obj = SessionContext.from_orm(query_obj)
        return obj

<<<<<<< HEAD
    def get_nodes_from_db(self) -> List[Node]:
        node_orms = self.session.query(NodeORM).all()
        nodes = []
        for orm in node_orms:
            nodes.append(self.get_node_by_id(orm.id))
        return nodes

    def get_node_by_id(self, linea_id: LineaID) -> Node:
=======
    def get_node_by_id(self, linea_id: LineaIDAlias) -> Node:
>>>>>>> d1ea3c27
        """
        Returns the node by looking up the database by ID
        SQLAlchemy is able to translate between the two types on demand
        """
        # linea_id_orm = LineaIDORM().process_bind_param(linea_id)
        node = self.session.query(NodeORM).filter(NodeORM.id == linea_id).one()
        return self.map_orm_to_pydantic(node)

    def map_orm_to_pydantic(self, node: NodeORM) -> Node:
        # cast string serialized values to their appropriate types
        if node.node_type is NodeType.LiteralAssignNode:
            node = cast(LiteralAssignNodeORM, node)
            node.value = RelationalLineaDB.cast_serialized(node.value, node.value_type)
        elif node.node_type is NodeType.ArgumentNode:
            node = cast(ArgumentNodeORM, node)
            if node.value_literal is not None:
                node.value_literal = RelationalLineaDB.cast_serialized(
                    node.value_literal, node.value_literal_type
                )
        elif node.node_type is NodeType.ImportNode:
            node = cast(ImportNodeORM, node)
            library_orm = (
                self.session.query(LibraryORM)
                .filter(LibraryORM.id == node.library_id)
                .one()
            )
            node.library = Library.from_orm(library_orm)
        elif node.node_type is NodeType.CallNode:
            node = cast(CallNodeORM, node)
            arguments = (
                self.session.query(call_node_association_table)
                .filter(call_node_association_table.c.call_node_id == node.id)
                .all()
            )
            node.arguments = [a.argument_node_id for a in arguments]

        # TODO: find a way to have this just check for SideEffectsNode type
        elif node.node_type in [
            NodeType.LoopNode,
            NodeType.ConditionNode,
            NodeType.FunctionDefinitionNode,
        ]:
            node = cast(SideEffectsNodeORM, node)
            state_change_nodes = (
                self.session.query(side_effects_state_change_association_table)
                .filter(
                    side_effects_state_change_association_table.c.side_effects_node_id
                    == node.id
                )
                .all()
            )

            if state_change_nodes is not None:
                node.state_change_nodes = [
                    a.state_change_node_id for a in state_change_nodes
                ]

            import_nodes = (
                self.session.query(side_effects_import_association_table)
                .filter(
                    side_effects_import_association_table.c.side_effects_node_id
                    == node.id
                )
                .all()
            )

            if import_nodes is not None:
                node.import_nodes = [a.import_node_id for a in import_nodes]

            if node.node_type is NodeType.ConditionNode:
                node = cast(ConditionNodeORM, node)
                dependent_variables_in_predicate = (
                    self.session.query(condition_association_table)
                    .filter(condition_association_table.c.condition_node_id == node.id)
                    .all()
                )

                if dependent_variables_in_predicate is not None:
                    node.dependent_variables_in_predicate = [
                        a.dependent_node_id for a in dependent_variables_in_predicate
                    ]

        return RelationalLineaDB.get_pydantic(node).from_orm(node)

    def get_node_value(
        self, node_id: LineaIDAlias, version: int
    ) -> Optional[NodeValue]:
        value_orm = (
            self.session.query(NodeValueORM)
            .filter(
                and_(NodeValueORM.node_id == node_id, NodeValueORM.version == version)
            )
            .first()
        )
        if value_orm is not None:
            return value_orm.value
        return None

    def get_artifact(self, artifact_id: LineaIDAlias) -> Optional[Artifact]:
        return Artifact.from_orm(
            self.session.query(ArtifactORM)
            .filter(ArtifactORM.id == artifact_id)
            .first()
        )

    @staticmethod
    def get_node_value_type(node_value):
        # check object type (for now this only supports DataFrames and values)
        if hasattr(node_value, "to_csv"):
            return DATASET_TYPE
        return VALUE_TYPE

    def jsonify_artifact(self, artifact: Artifact) -> Dict:
        json_artifact = artifact.dict()

        json_artifact["type"] = json_artifact["value_type"]
        del json_artifact["value_type"]

        json_artifact["date"] = json_artifact["date_created"]
        del json_artifact["date_created"]

        json_artifact["file"] = ""

        json_artifact["code"] = {}
        json_artifact["code"]["text"] = self.get_code_from_artifact_id(artifact.id)

        tokens_json = []

        for node in self.get_graph_from_artifact_id(artifact.id).nodes:
            if node.node_type is not NodeType.CallNode:
                continue

            start_col = node.col_offset + 1
            end_col = node.end_col_offset + 1
            if node.assigned_variable_name is not None:
                end_col = len(node.assigned_variable_name) + start_col

            token_json = {
                "id": node.id,
                "line": node.lineno,
                "start": start_col,
                "end": end_col,
            }
            intermediate_value = (
                self.session.query(NodeValueORM)
                .filter(NodeValueORM.node_id == node.id)
                .first()
                .value
            )

            intermediate_value_type = RelationalLineaDB.get_node_value_type(
                intermediate_value
            )
            if intermediate_value_type == DATASET_TYPE:
                intermediate_value = RelationalLineaDB.cast_dataset(intermediate_value)
            elif intermediate_value_type == VALUE_TYPE:
                intermediate_value = RelationalLineaDB.cast_serialized(
                    intermediate_value, RelationalLineaDB.get_type(intermediate_value)
                )

            intermediate = {
                "file": "",
                "id": node.id,
                "name": "",
                "type": intermediate_value_type,
                "date": "1372944000",
                "text": intermediate_value,
            }
            token_json["intermediate"] = intermediate
            tokens_json.append(token_json)

        json_artifact["code"]["tokens"] = tokens_json

        return json_artifact

<<<<<<< HEAD
    def get_graph_from_artifact_id(
        self, artifact_id: LineaID, session_context: LineaID
    ) -> Graph:
=======
    def get_graph_from_artifact_id(self, artifact_id: LineaIDAlias) -> Graph:
>>>>>>> d1ea3c27
        """
        - This is program slicing over database data.
        - There are lots of complexities when it comes to mutation
          - Examples:
            - Third party libraries have functions that mutate some global or variable state.
          - Strategy for now
            - definitely take care of the simple cases, like `VariableAliasNode`
            - simple heuristics that may create false positives (include things not necessary)
            - but definitely NOT false negatives (then the program CANNOT be executed)
        """
<<<<<<< HEAD
        nodes = self.get_nodes_from_db()
        full_graph = Graph(nodes)
        artifact = full_graph.get_node(artifact_id)
        ancestors = full_graph.get_ancestors(artifact)
        ancestors.append(artifact_id)
        return Graph([full_graph.get_node(a) for a in ancestors])
=======
        node_ids = list(self.get_ancestors_from_node(artifact_id))
        node_ids.append(artifact_id)
        nodes = [self.get_node_by_id(node_id) for node_id in node_ids]
        return Graph(nodes)

    def get_ancestors_from_node(self, node_id: LineaIDAlias) -> Set[LineaIDAlias]:
        node = self.get_node_by_id(node_id)
        parents = Graph.get_parents_from_node(node)
        ancestors = set(parents)

        for parent in parents:
            new_ancestors = self.get_ancestors_from_node(parent)
            ancestors.update(new_ancestors)

        return ancestors
>>>>>>> d1ea3c27

    def filter_subsumed_nodes(self, nodes: List[Node]) -> List[Node]:
        """
        Filters out nodes that are contained by other nodes
        e.g. removes an ArgumentNode subsumed by a CallNode's code
        """
        current_node = nodes[0]
        nodes_filtered = [current_node]

        for node in nodes:
            if node.lineno > current_node.end_lineno or (
                node.lineno == current_node.end_lineno
                and node.col_offset >= current_node.end_col_offset
            ):
                current_node = node
                nodes_filtered.append(current_node)

        return nodes_filtered

    def get_code_from_artifact_id(self, artifact_id: LineaID) -> str:
        graph = self.get_graph_from_artifact_id(artifact_id)
        session_code = self.get_context(
            self.get_node_by_id(artifact_id).session_id
        ).code

        nodes = [
            node
            for node in graph.nodes
            if node.lineno is not None and node.col_offset is not None
        ]

        # sort first by line number, then by column number
        nodes = sorted(nodes, key=lambda node: (node.lineno, node.col_offset))
        nodes = self.filter_subsumed_nodes(nodes)

        code = ""
        for node in nodes:
            node_code = Executor.get_segment_from_code(session_code, node)
            code += node_code + "\n"

        return code

    def find_all_artifacts_derived_from_data_source(
        self, program: Graph, data_source_node: DataSourceNode
    ) -> List[Node]:
        descendants = program.get_descendants(data_source_node.id)
        artifacts = []
        for d_id in descendants:
            artifact = (
                self.session.query(ArtifactORM).filter(ArtifactORM.id == d_id).first()
            )
            if artifact is not None:
                artifacts.append(program.get_node(d_id))
        return artifacts

    def gather_artifact_intermediate_nodes(self, program: Graph):
        """
        While this is on a single graph, it actually requires talking to the data asset manager, so didn't get put into the MetadataExtractor.
        """<|MERGE_RESOLUTION|>--- conflicted
+++ resolved
@@ -163,18 +163,11 @@
     def write_single_node(self, node: Node) -> None:
         args = node.dict()
         if node.node_type is NodeType.ArgumentNode:
-<<<<<<< HEAD
-            node = cast(ArgumentNodeORM, node)
-            args["value_literal_type"] = RelationalLineaDB.get_type(
-                args["value_literal"]
-            )
-=======
             node = cast(ArgumentNode, node)
             if args["value_literal"] is not None:
                 args["value_literal_type"] = RelationalLineaDB.get_type(
                     args["value_literal"]
                 )
->>>>>>> d1ea3c27
 
         elif node.node_type is NodeType.CallNode:
             node = cast(CallNodeORM, node)
@@ -213,22 +206,6 @@
                         },
                     )
 
-<<<<<<< HEAD
-            if (
-                node.node_type is NodeType.ConditionNode
-                and node.dependent_variables_in_predicate is not None
-            ):
-                node = cast(ConditionNodeORM, node)
-                for dependent_id in node.dependent_variables_in_predicate:
-                    self.session.execute(
-                        condition_association_table.insert(),
-                        params={
-                            "condition_node_id": node.id,
-                            "dependent_node_id": dependent_id,
-                        },
-                    )
-                del args["dependent_variables_in_predicate"]
-=======
             if node.node_type is NodeType.ConditionNode:
                 node = cast(ConditionNode, node)
                 if node.dependent_variables_in_predicate is not None:
@@ -242,7 +219,6 @@
                             },
                         )
                     del args["dependent_variables_in_predicate"]
->>>>>>> d1ea3c27
 
             del args["state_change_nodes"]
             del args["import_nodes"]
@@ -347,7 +323,6 @@
         obj = SessionContext.from_orm(query_obj)
         return obj
 
-<<<<<<< HEAD
     def get_nodes_from_db(self) -> List[Node]:
         node_orms = self.session.query(NodeORM).all()
         nodes = []
@@ -355,10 +330,7 @@
             nodes.append(self.get_node_by_id(orm.id))
         return nodes
 
-    def get_node_by_id(self, linea_id: LineaID) -> Node:
-=======
     def get_node_by_id(self, linea_id: LineaIDAlias) -> Node:
->>>>>>> d1ea3c27
         """
         Returns the node by looking up the database by ID
         SQLAlchemy is able to translate between the two types on demand
@@ -534,13 +506,9 @@
 
         return json_artifact
 
-<<<<<<< HEAD
     def get_graph_from_artifact_id(
-        self, artifact_id: LineaID, session_context: LineaID
+        self, artifact_id: LineaIDAlias, session_context: LineaIDAlias
     ) -> Graph:
-=======
-    def get_graph_from_artifact_id(self, artifact_id: LineaIDAlias) -> Graph:
->>>>>>> d1ea3c27
         """
         - This is program slicing over database data.
         - There are lots of complexities when it comes to mutation
@@ -551,30 +519,12 @@
             - simple heuristics that may create false positives (include things not necessary)
             - but definitely NOT false negatives (then the program CANNOT be executed)
         """
-<<<<<<< HEAD
         nodes = self.get_nodes_from_db()
         full_graph = Graph(nodes)
         artifact = full_graph.get_node(artifact_id)
         ancestors = full_graph.get_ancestors(artifact)
         ancestors.append(artifact_id)
         return Graph([full_graph.get_node(a) for a in ancestors])
-=======
-        node_ids = list(self.get_ancestors_from_node(artifact_id))
-        node_ids.append(artifact_id)
-        nodes = [self.get_node_by_id(node_id) for node_id in node_ids]
-        return Graph(nodes)
-
-    def get_ancestors_from_node(self, node_id: LineaIDAlias) -> Set[LineaIDAlias]:
-        node = self.get_node_by_id(node_id)
-        parents = Graph.get_parents_from_node(node)
-        ancestors = set(parents)
-
-        for parent in parents:
-            new_ancestors = self.get_ancestors_from_node(parent)
-            ancestors.update(new_ancestors)
-
-        return ancestors
->>>>>>> d1ea3c27
 
     def filter_subsumed_nodes(self, nodes: List[Node]) -> List[Node]:
         """
@@ -620,7 +570,7 @@
     def find_all_artifacts_derived_from_data_source(
         self, program: Graph, data_source_node: DataSourceNode
     ) -> List[Node]:
-        descendants = program.get_descendants(data_source_node.id)
+        descendants = program.get_descendants(data_source_node)
         artifacts = []
         for d_id in descendants:
             artifact = (
