import logging
import re
from typing import Union, cast

from sqlalchemy import create_engine
from sqlalchemy.orm import sessionmaker, scoped_session
from sqlalchemy.pool import StaticPool
from sqlalchemy.sql.expression import and_

from lineapy.data.graph import Graph
from lineapy.data.types import *
from lineapy.db.asset_manager.local import (
    LocalDataAssetManager,
    DataAssetManager,
)
from lineapy.db.base import LineaDBConfig, LineaDB
from lineapy.db.relational.schema.relational import *
from lineapy.execution.code_util import add_node_to_code, max_col_of_code
from lineapy.utils import CaseNotHandledError, NullValueError

LineaIDAlias = Union[LineaID, LineaIDORM]


class RelationalLineaDB(LineaDB):
    """
    - Note that LineaDB coordinates with assset manager and relational db.
      - The asset manager deals with binaries (e.g., cached values) - the relational db deals with more structured data,
      such as the Nodes and edges.
    - Also, at some point we might have a "cache" such that the readers don't have to go to the database if it's already
    ready, but that's lower priority.
    """

    def __init__(self):
        self._data_asset_manager: Optional[DataAssetManager] = None
        self._session: Optional[scoped_session] = None

    @property
    def session(self) -> scoped_session:
        if self._session is not None:
            return self._session
        raise NullValueError("db should have been initialized")

    @session.setter
    def session(self, value):
        self._session = value

    def init_db(self, config: LineaDBConfig):
        # TODO: we eventually need some configurations
        # create_engine params from
        # https://stackoverflow.com/questions/21766960/operationalerror-no-such-table-in-flask-with-sqlalchemy
        logging.info(f"Starting DB at {config.database_uri}")
        engine = create_engine(
            config.database_uri,
            connect_args={"check_same_thread": False},
            poolclass=StaticPool,
            echo=True,
        )
        self.session = scoped_session(sessionmaker())
        self.session.configure(bind=engine)
        Base.metadata.create_all(engine)

        self._data_asset_manager = LocalDataAssetManager(self.session)

    @staticmethod
    def get_orm(node: Node) -> NodeORM:
        pydantic_to_orm = {
            NodeType.ArgumentNode: ArgumentNodeORM,
            NodeType.CallNode: CallNodeORM,
            NodeType.ImportNode: ImportNodeORM,
            NodeType.LiteralAssignNode: LiteralAssignNodeORM,
            NodeType.FunctionDefinitionNode: FunctionDefinitionNodeORM,
            NodeType.ConditionNode: ConditionNodeORM,
            NodeType.LoopNode: LoopNodeORM,
            NodeType.DataSourceNode: DataSourceNodeORM,
            NodeType.StateChangeNode: StateChangeNodeORM,
            NodeType.VariableAliasNode: VariableAliasNodeORM,
        }

        return pydantic_to_orm[node.node_type]  # type: ignore

    @staticmethod
    def get_pydantic(node: NodeORM) -> Node:
        orm_to_pydantic = {
            NodeType.ArgumentNode: ArgumentNode,
            NodeType.CallNode: CallNode,
            NodeType.ImportNode: ImportNode,
            NodeType.LiteralAssignNode: LiteralAssignNode,
            NodeType.FunctionDefinitionNode: FunctionDefinitionNode,
            NodeType.ConditionNode: ConditionNode,
            NodeType.LoopNode: LoopNode,
            NodeType.DataSourceNode: DataSourceNode,
            NodeType.StateChangeNode: StateChangeNode,
            NodeType.VariableAliasNode: VariableAliasNode,
        }

        return orm_to_pydantic[node.node_type]  # type: ignore

    @staticmethod
    def get_type(val: Any) -> LiteralType:
        def is_integer(val):
            try:
                int(val)
            except Exception as e:
                return False
            return True

        if isinstance(val, str):
            return LiteralType.String
        elif is_integer(val):
            return LiteralType.Integer
        elif isinstance(val, bool):
            return LiteralType.Boolean
        raise CaseNotHandledError("Literal is not string, int, or boolean")

    @staticmethod
    def cast_serialized(val: str, literal_type: LiteralType) -> Any:
        if literal_type is LiteralType.Integer:
            return int(val)
        elif literal_type is LiteralType.Boolean:
            return val == "True"
        return val

    @staticmethod
    def cast_dataset(val: Any) -> Optional[str]:
        if hasattr(val, "to_csv"):
            return val.to_csv(index=False)
        return None

    """
    Writers
    """

    @property
    def data_asset_manager(self) -> DataAssetManager:
        if self._data_asset_manager:
            return self._data_asset_manager
        raise NullValueError("data asset manager should have been initialized")

    @data_asset_manager.setter
    def data_asset_manager(self, value: DataAssetManager) -> None:
        self._data_asset_manager = value

    def write_context(self, context: SessionContext) -> None:
        args = context.dict()

        if context.libraries:
            for i in range(len(args["libraries"])):
                lib_args = context.libraries[i].dict()
                lib_args["session_id"] = context.id
                library_orm = LibraryORM(**lib_args)
                self.session.add(library_orm)

                args["libraries"][i] = library_orm
        else:
            args["libraries"] = []

        context_orm = SessionContextORM(**args)

        self.session.add(context_orm)
        self.session.commit()

    def write_nodes(self, nodes: List[Node]) -> None:
        for n in nodes:
            self.write_single_node(n)

    def write_node_values(self, nodes: List[Node], version: int) -> None:
        for n in nodes:
            self.write_single_node_value(n, version)

    def write_single_node(self, node: Node) -> None:
        args = node.dict()
        if node.node_type is NodeType.ArgumentNode:
            node = cast(ArgumentNode, node)
            if args["value_literal"] is not None:
                args["value_literal_type"] = RelationalLineaDB.get_type(
                    args["value_literal"]
                )

        elif node.node_type is NodeType.CallNode:
            node = cast(CallNodeORM, node)
            for arg in node.arguments:
                self.session.execute(
                    call_node_association_table.insert(),
                    params={"call_node_id": node.id, "argument_node_id": arg},
                )
            del args["arguments"]
            del args["value"]

        elif node.node_type in [
            NodeType.LoopNode,
            NodeType.ConditionNode,
            NodeType.FunctionDefinitionNode,
        ]:
            node = cast(SideEffectsNodeORM, node)

            if node.output_state_change_nodes is not None:
                for state_change_id in node.output_state_change_nodes:
                    self.session.execute(
                        side_effects_output_state_change_association_table.insert(),
                        params={
                            "side_effects_node_id": node.id,
                            "output_state_change_node_id": state_change_id,
                        },
                    )

            if node.input_state_change_nodes is not None:
                for state_change_id in node.input_state_change_nodes:
                    self.session.execute(
                        side_effects_input_state_change_association_table.insert(),
                        params={
                            "side_effects_node_id": node.id,
                            "input_state_change_node_id": state_change_id,
                        },
                    )

            if node.import_nodes is not None:
                for import_id in node.import_nodes:
                    self.session.execute(
                        side_effects_import_association_table.insert(),
                        params={
                            "side_effects_node_id": node.id,
                            "import_node_id": import_id,
                        },
                    )

            del args["input_state_change_nodes"]
            del args["output_state_change_nodes"]
            del args["import_nodes"]

        elif node.node_type is NodeType.ImportNode:
            node = cast(ImportNodeORM, node)
            args["library_id"] = node.library.id
            del args["library"]
            del args["module"]

        elif node.node_type is NodeType.StateChangeNode:
            del args["value"]

        elif node.node_type is NodeType.LiteralAssignNode:
            node = cast(LiteralAssignNodeORM, node)
            args["value_type"] = RelationalLineaDB.get_type(node.value)

        node_orm = RelationalLineaDB.get_orm(node)(**args)

        self.session.add(node_orm)
        self.session.commit()

        self.write_single_node_value(node, version=1)

    def write_single_node_value(self, node: Node, version: int) -> None:
        self.data_asset_manager.write_node_value(node, version)

    def add_node_id_to_artifact_table(
        self,
        node_id: LineaIDORM,
        context_id: LineaIDORM,
        name: str = "",
        date_created: str = "",
        value_type: str = "",
    ) -> None:
        """
        Given that whether something is an artifact is just a human annotation, we are going to _exclude_ the information from the Graph Node types and just have a table that tracks what Node IDs are deemed as artifacts.
        """
        # - check node type: should just be CallNode and FunctionDefinitionNode
        #
        # - then insert into a table that's literally just the NodeID and maybe a timestamp for when it was registered as artifact

        node = self.get_node_by_id(node_id)
        if node.node_type in [
            NodeType.CallNode,
            NodeType.FunctionDefinitionNode,
        ]:
            artifact = ArtifactORM(
                id=node_id,
                context=context_id,
                value_type=value_type,
                name=name,
                date_created=date_created,
            )
            self.session.add(artifact)
            self.session.commit()

    def remove_node_id_from_artifact_table(self, node_id: LineaIDORM) -> None:
        """
        The opposite of write_node_is_artifact
        - for now we can just delete it directly
        """
        self.session.query(ArtifactORM).filter(ArtifactORM.id == node_id).delete()
        self.session.commit()

    """
    Readers
    """

    def get_nodes_by_file_name(self, file_name: str):
        """
        First queries SessionContext for file_name
        Then find all the nodes by session_id
        Note:
        - This is currently used for testing purposes
        - TODO: finish enumerating over all the tables (just a subset for now)
        - FIXME: I wonder if there is a way to write this in a single query, I would refer for the database to optimize
           this instead of relying on the ORM.
        """
        session_context = (
            self.session.query(SessionContextORM)
            .filter(SessionContextORM.file_name == file_name)
            .one()
        )
        # enumerating over all the tables...
        call_nodes = (
            self.session.query(CallNodeORM)
            .filter(CallNodeORM.session_id == session_context.id)
            .all()
        )
        argument_nodes = (
            self.session.query(ArgumentNodeORM)
            .filter(ArgumentNodeORM.session_id == session_context.id)
            .all()
        )
        call_nodes.extend(argument_nodes)
        nodes = [self.map_orm_to_pydantic(node) for node in call_nodes]
        return nodes

    def get_context(self, linea_id: LineaIDAlias) -> SessionContext:
        query_obj = (
            self.session.query(SessionContextORM)
            .filter(SessionContextORM.id == linea_id)
            .one()
        )
        obj = SessionContext.from_orm(query_obj)
        return obj

    def get_node_by_id(self, linea_id: LineaIDAlias) -> Node:
        """
        Returns the node by looking up the database by ID
        SQLAlchemy is able to translate between the two types on demand
        """
        # linea_id_orm = LineaIDORM().process_bind_param(linea_id)
        node = self.session.query(NodeORM).filter(NodeORM.id == linea_id).one()
        return self.map_orm_to_pydantic(node)

    def map_orm_to_pydantic(self, node: NodeORM) -> Node:
        # cast string serialized values to their appropriate types
        if node.node_type is NodeType.LiteralAssignNode:
            node = cast(LiteralAssignNodeORM, node)
            node.value = RelationalLineaDB.cast_serialized(node.value, node.value_type)
        elif node.node_type is NodeType.ArgumentNode:
            node = cast(ArgumentNodeORM, node)
            if node.value_literal is not None:
                node.value_literal = RelationalLineaDB.cast_serialized(
                    node.value_literal, node.value_literal_type
                )
        elif node.node_type is NodeType.ImportNode:
            node = cast(ImportNodeORM, node)
            library_orm = (
                self.session.query(LibraryORM)
                .filter(LibraryORM.id == node.library_id)
                .one()
            )
            node.library = Library.from_orm(library_orm)
        elif node.node_type is NodeType.CallNode:
            node = cast(CallNodeORM, node)
            arguments = (
                self.session.query(call_node_association_table)
                .filter(call_node_association_table.c.call_node_id == node.id)
                .all()
            )
            node.arguments = [a.argument_node_id for a in arguments]

        # TODO: find a way to have this just check for SideEffectsNode type
        elif node.node_type in [
            NodeType.LoopNode,
            NodeType.ConditionNode,
            NodeType.FunctionDefinitionNode,
        ]:
<<<<<<< HEAD
            node = cast(SideEffectsNode, node)
            output_state_change_nodes = (
                self.session.query(side_effects_output_state_change_association_table)
=======
            node = cast(SideEffectsNodeORM, node)
            state_change_nodes = (
                self.session.query(side_effects_state_change_association_table)
>>>>>>> 7d0290cd
                .filter(
                    side_effects_output_state_change_association_table.c.side_effects_node_id
                    == node.id
                )
                .all()
            )

            if output_state_change_nodes is not None:
                node.output_state_change_nodes = [
                    a.output_state_change_node_id for a in output_state_change_nodes
                ]

            input_state_change_nodes = (
                self.session.query(side_effects_input_state_change_association_table)
                .filter(
                    side_effects_input_state_change_association_table.c.side_effects_node_id
                    == node.id
                )
                .all()
            )

            if input_state_change_nodes is not None:
                node.input_state_change_nodes = [
                    a.input_state_change_node_id for a in input_state_change_nodes
                ]

            import_nodes = (
                self.session.query(side_effects_import_association_table)
                .filter(
                    side_effects_import_association_table.c.side_effects_node_id
                    == node.id
                )
                .all()
            )

            if import_nodes is not None:
                node.import_nodes = [a.import_node_id for a in import_nodes]

<<<<<<< HEAD
=======
            if node.node_type is NodeType.ConditionNode:
                node = cast(ConditionNodeORM, node)
                dependent_variables_in_predicate = (
                    self.session.query(condition_association_table)
                    .filter(condition_association_table.c.condition_node_id == node.id)
                    .all()
                )

                if dependent_variables_in_predicate is not None:
                    node.dependent_variables_in_predicate = [
                        a.dependent_node_id for a in dependent_variables_in_predicate
                    ]

>>>>>>> 7d0290cd
        return RelationalLineaDB.get_pydantic(node).from_orm(node)

    def get_node_value(
        self, node_id: LineaIDAlias, version: int
    ) -> Optional[NodeValue]:
        value_orm = (
            self.session.query(NodeValueORM)
            .filter(
                and_(
                    NodeValueORM.node_id == node_id,
                    NodeValueORM.version == version,
                )
            )
            .first()
        )
        if value_orm is not None:
            return value_orm.value
        return None

    def get_artifact(self, artifact_id: LineaIDAlias) -> Optional[Artifact]:
        return Artifact.from_orm(
            self.session.query(ArtifactORM)
            .filter(ArtifactORM.id == artifact_id)
            .first()
        )

    @staticmethod
    def get_node_value_type(node_value):
        # check object type (for now this only supports DataFrames, PIL images, and values)
        # TODO: need more robust type checking
        print(node_value)
        if hasattr(node_value, "to_csv"):
            return DATASET_TYPE
        elif hasattr(node_value, "show"):
            return CHART_TYPE
        elif type(node_value) == list:
            return ARRAY_TYPE
        return VALUE_TYPE

    def jsonify_artifact(self, artifact: Artifact) -> Dict:
        json_artifact = artifact.dict()

        json_artifact["type"] = json_artifact["value_type"]
        del json_artifact["value_type"]

        json_artifact["date"] = json_artifact["date_created"]
        del json_artifact["date_created"]

        json_artifact["file"] = ""

        json_artifact["code"] = {}
        json_artifact["code"]["text"] = self.get_code_from_artifact_id(artifact.id)

        tokens_json = []

        for node in self.get_graph_from_artifact_id(artifact.id).nodes:
            if node.node_type is not NodeType.CallNode:
                continue

            start_col = node.col_offset + 1
            end_col = node.end_col_offset + 1
            if node.assigned_variable_name is not None:
                end_col = len(node.assigned_variable_name) + start_col

            token_json = {
                "id": node.id,
                "line": node.lineno,
                "start": start_col,
                "end": end_col,
            }

            intermediate = (
                self.session.query(NodeValueORM)
                .filter(NodeValueORM.node_id == node.id)
                .first()
            )

            if intermediate is None or intermediate.value is None:
                continue

            intermediate_value = intermediate.value

            intermediate_value_type = RelationalLineaDB.get_node_value_type(
                intermediate_value
            )
            if intermediate_value_type == DATASET_TYPE:
                intermediate_value = RelationalLineaDB.cast_dataset(intermediate_value)
            elif intermediate_value_type == VALUE_TYPE:
                intermediate_value = RelationalLineaDB.cast_serialized(
                    intermediate_value,
                    RelationalLineaDB.get_type(intermediate_value),
                )
            elif intermediate_value_type == CHART_TYPE:
                continue
            elif intermediate_value_type == ARRAY_TYPE:
                continue

            intermediate = {
                "file": "",
                "id": node.id,
                "name": "",
                "type": intermediate_value_type,
                "date": intermediate.timestamp,
                "text": intermediate_value,
            }
            token_json["intermediate"] = intermediate
            tokens_json.append(token_json)

        json_artifact["code"]["tokens"] = tokens_json

        return json_artifact

    def get_nodes_for_session(self, session_id: LineaIDAlias) -> List[Node]:
        node_orms = (
            self.session.query(NodeORM).filter(NodeORM.session_id == session_id).all()
        )
        return [self.map_orm_to_pydantic(node) for node in node_orms]

    def get_graph_from_artifact_id(self, artifact_id: LineaIDAlias) -> Graph:
        """
        - This is program slicing over database data.
        - There are lots of complexities when it comes to mutation
          - Examples:
            - Third party libraries have functions that mutate some global or variable state.
          - Strategy for now
            - definitely take care of the simple cases, like `VariableAliasNode`
            - simple heuristics that may create false positives (include things not necessary)
            - but definitely NOT false negatives (then the program CANNOT be executed)
        """
        artifact = self.get_artifact(artifact_id)
        nodes = self.get_nodes_for_session(artifact.context)
        full_graph = Graph(nodes)
        ancestors = full_graph.get_ancestors(artifact)
        ancestors.append(artifact_id)
        return Graph([full_graph.get_node(a) for a in ancestors])

    def get_code_from_artifact_id(self, artifact_id: LineaID) -> str:
        graph = self.get_graph_from_artifact_id(artifact_id)
        session_code = self.get_context(
            self.get_node_by_id(artifact_id).session_id
        ).code

        nodes = [
            node
            for node in graph.nodes
            if node.lineno is not None and node.col_offset is not None
        ]

        num_lines = len(session_code.split("\n"))
        code: str = "\n".join([" " * max_col_of_code(session_code)] * num_lines)

        for node in nodes:
            code = add_node_to_code(code, session_code, node)

        # replace groups of empty lines with single empty line
        # https://stackoverflow.com/questions/28901452/reduce-multiple-blank-lines-to-single-pythonically
        code = re.sub(r"\n\s*\n", "\n\n", code)

        # remove extra white spaces from end of each line
        lines = code.split("\n")
        for i in range(len(lines)):
            lines[i] = lines[i].rstrip()
        code = "\n".join(lines)

        return code

    def find_all_artifacts_derived_from_data_source(
        self, program: Graph, data_source_node: DataSourceNode
    ) -> List[Node]:
        descendants = program.get_descendants(data_source_node)
        artifacts = []
        for d_id in descendants:
            descendant_is_artifact = (
                self.session.query(ArtifactORM).filter(ArtifactORM.id == d_id).first()
                is not None
            )
            descendant = program.get_node(d_id)
            if descendant_is_artifact and descendant is not None:
                artifacts.append(descendant)
        return artifacts

    def gather_artifact_intermediate_nodes(self, program: Graph):
        """
        While this is on a single graph, it actually requires talking to the data asset manager, so didn't get put into the MetadataExtractor.
        """<|MERGE_RESOLUTION|>--- conflicted
+++ resolved
@@ -374,15 +374,9 @@
             NodeType.ConditionNode,
             NodeType.FunctionDefinitionNode,
         ]:
-<<<<<<< HEAD
             node = cast(SideEffectsNode, node)
             output_state_change_nodes = (
                 self.session.query(side_effects_output_state_change_association_table)
-=======
-            node = cast(SideEffectsNodeORM, node)
-            state_change_nodes = (
-                self.session.query(side_effects_state_change_association_table)
->>>>>>> 7d0290cd
                 .filter(
                     side_effects_output_state_change_association_table.c.side_effects_node_id
                     == node.id
@@ -421,22 +415,6 @@
             if import_nodes is not None:
                 node.import_nodes = [a.import_node_id for a in import_nodes]
 
-<<<<<<< HEAD
-=======
-            if node.node_type is NodeType.ConditionNode:
-                node = cast(ConditionNodeORM, node)
-                dependent_variables_in_predicate = (
-                    self.session.query(condition_association_table)
-                    .filter(condition_association_table.c.condition_node_id == node.id)
-                    .all()
-                )
-
-                if dependent_variables_in_predicate is not None:
-                    node.dependent_variables_in_predicate = [
-                        a.dependent_node_id for a in dependent_variables_in_predicate
-                    ]
-
->>>>>>> 7d0290cd
         return RelationalLineaDB.get_pydantic(node).from_orm(node)
 
     def get_node_value(
