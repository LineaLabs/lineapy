<<<<<<< HEAD
import logging
from typing import Set, Union, cast
=======
import re
from typing import Union, cast
>>>>>>> d8bcb875

from sqlalchemy import create_engine
from sqlalchemy.orm import sessionmaker, scoped_session
from sqlalchemy.pool import StaticPool
from sqlalchemy.sql.expression import and_

from lineapy.data.graph import Graph
from lineapy.data.types import *
from lineapy.db.asset_manager.local import LocalDataAssetManager, DataAssetManager
from lineapy.db.base import LineaDBConfig, LineaDB
from lineapy.db.relational.schema.relational import *
from lineapy.execution.code_util import add_node_to_code, max_col_of_code
from lineapy.utils import CaseNotHandledError, NullValueError

LineaIDAlias = Union[LineaID, LineaIDORM]


class RelationalLineaDB(LineaDB):
    """
    - Note that LineaDB coordinates with assset manager and relational db.
      - The asset manager deals with binaries (e.g., cached values) - the relational db deals with more structured data,
      such as the Nodes and edges.
    - Also, at some point we might have a "cache" such that the readers don't have to go to the database if it's already
    ready, but that's lower priority.
    """

    def __init__(self):
        self._data_asset_manager: Optional[DataAssetManager] = None
        self._session: Optional[scoped_session] = None

    @property
    def session(self) -> scoped_session:
        if self._session is not None:
            return self._session
        raise NullValueError("db should have been initialized")

    @session.setter
    def session(self, value):
        self._session = value

    def init_db(self, config: LineaDBConfig):
        # TODO: we eventually need some configurations
        # create_engine params from
        # https://stackoverflow.com/questions/21766960/operationalerror-no-such-table-in-flask-with-sqlalchemy
        logging.info(f"Starting DB at {config.database_uri}")
        engine = create_engine(
            config.database_uri,
            connect_args={"check_same_thread": False},
            poolclass=StaticPool,
            echo=True,
        )
        self.session = scoped_session(sessionmaker())
        self.session.configure(bind=engine)
        Base.metadata.create_all(engine)

        self._data_asset_manager = LocalDataAssetManager(self.session)

    @staticmethod
    def get_orm(node: Node) -> NodeORM:
        pydantic_to_orm = {
            NodeType.ArgumentNode: ArgumentNodeORM,
            NodeType.CallNode: CallNodeORM,
            NodeType.ImportNode: ImportNodeORM,
            NodeType.LiteralAssignNode: LiteralAssignNodeORM,
            NodeType.FunctionDefinitionNode: FunctionDefinitionNodeORM,
            NodeType.ConditionNode: ConditionNodeORM,
            NodeType.LoopNode: LoopNodeORM,
            NodeType.DataSourceNode: DataSourceNodeORM,
            NodeType.StateChangeNode: StateChangeNodeORM,
            NodeType.VariableAliasNode: VariableAliasNodeORM,
        }

        return pydantic_to_orm[node.node_type]  # type: ignore

    @staticmethod
    def get_pydantic(node: NodeORM) -> Node:
        orm_to_pydantic = {
            NodeType.ArgumentNode: ArgumentNode,
            NodeType.CallNode: CallNode,
            NodeType.ImportNode: ImportNode,
            NodeType.LiteralAssignNode: LiteralAssignNode,
            NodeType.FunctionDefinitionNode: FunctionDefinitionNode,
            NodeType.ConditionNode: ConditionNode,
            NodeType.LoopNode: LoopNode,
            NodeType.DataSourceNode: DataSourceNode,
            NodeType.StateChangeNode: StateChangeNode,
            NodeType.VariableAliasNode: VariableAliasNode,
        }

        return orm_to_pydantic[node.node_type]  # type: ignore

    @staticmethod
    def get_type(val: Any) -> LiteralType:
        def is_integer(val):
            try:
                int(val)
            except Exception as e:
                return False
            return True

        if isinstance(val, str):
            return LiteralType.String
        elif is_integer(val):
            return LiteralType.Integer
        elif isinstance(val, bool):
            return LiteralType.Boolean
        raise CaseNotHandledError("Literal is not string, int, or boolean")

    @staticmethod
    def cast_serialized(val: str, literal_type: LiteralType) -> Any:
        if literal_type is LiteralType.Integer:
            return int(val)
        elif literal_type is LiteralType.Boolean:
            return val == "True"
        return val

    @staticmethod
    def cast_dataset(val: Any) -> Optional[str]:
        if hasattr(val, "to_csv"):
            return val.to_csv(index=False)
        return None

    """
    Writers
    """

    @property
    def data_asset_manager(self) -> DataAssetManager:
        if self._data_asset_manager:
            return self._data_asset_manager
        raise NullValueError("data asset manager should have been initialized")

    @data_asset_manager.setter
    def data_asset_manager(self, value: DataAssetManager) -> None:
        self._data_asset_manager = value

    def write_context(self, context: SessionContext) -> None:
        args = context.dict()

        if context.libraries:
            for i in range(len(args["libraries"])):
                lib_args = context.libraries[i].dict()
                lib_args["session_id"] = context.id
                library_orm = LibraryORM(**lib_args)
                self.session.add(library_orm)

                args["libraries"][i] = library_orm
        else:
            args["libraries"] = []

        context_orm = SessionContextORM(**args)

        self.session.add(context_orm)
        self.session.commit()

    def write_nodes(self, nodes: List[Node]) -> None:
        for n in nodes:
            self.write_single_node(n)

    def write_node_values(self, nodes: List[Node], version: int) -> None:
        for n in nodes:
            self.write_single_node_value(n, version)

    def write_single_node(self, node: Node) -> None:
        args = node.dict()
        if node.node_type is NodeType.ArgumentNode:
            node = cast(ArgumentNode, node)
            if args["value_literal"] is not None:
                args["value_literal_type"] = RelationalLineaDB.get_type(
                    args["value_literal"]
                )

        elif node.node_type is NodeType.CallNode:
            node = cast(CallNode, node)
            for arg in node.arguments:
                self.session.execute(
                    call_node_association_table.insert(),
                    params={"call_node_id": node.id, "argument_node_id": arg},
                )
            del args["arguments"]
            del args["value"]

        elif node.node_type in [
            NodeType.LoopNode,
            NodeType.ConditionNode,
            NodeType.FunctionDefinitionNode,
        ]:
            node = cast(SideEffectsNode, node)

            if node.state_change_nodes is not None:
                for state_change_id in node.state_change_nodes:
                    self.session.execute(
                        side_effects_state_change_association_table.insert(),
                        params={
                            "side_effects_node_id": node.id,
                            "state_change_node_id": state_change_id,
                        },
                    )

            if node.import_nodes is not None:
                for import_id in node.import_nodes:
                    self.session.execute(
                        side_effects_import_association_table.insert(),
                        params={
                            "side_effects_node_id": node.id,
                            "import_node_id": import_id,
                        },
                    )

            if node.node_type is NodeType.ConditionNode:
                node = cast(ConditionNode, node)
                if node.dependent_variables_in_predicate is not None:

                    for dependent_id in node.dependent_variables_in_predicate:
                        self.session.execute(
                            condition_association_table.insert(),
                            params={
                                "condition_node_id": node.id,
                                "dependent_node_id": dependent_id,
                            },
                        )
                    del args["dependent_variables_in_predicate"]

            del args["state_change_nodes"]
            del args["import_nodes"]

        elif node.node_type is NodeType.ImportNode:
            node = cast(ImportNode, node)
            args["library_id"] = node.library.id
            del args["library"]
            del args["module"]

        elif node.node_type is NodeType.StateChangeNode:
            del args["value"]

        elif node.node_type is NodeType.LiteralAssignNode:
            node = cast(LiteralAssignNode, node)
            args["value_type"] = RelationalLineaDB.get_type(node.value)

        node_orm = RelationalLineaDB.get_orm(node)(**args)

        self.session.add(node_orm)
        self.session.commit()

        self.write_single_node_value(node, version=1)

    def write_single_node_value(self, node: Node, version: int) -> None:
        self.data_asset_manager.write_node_value(node, version)

    def add_node_id_to_artifact_table(
        self,
        node_id: LineaIDORM,
        context_id: LineaIDORM,
        name: str = "",
        date_created: str = "",
        value_type: str = "",
    ) -> None:
        """
        Given that whether something is an artifact is just a human annotation, we are going to _exclude_ the information from the Graph Node types and just have a table that tracks what Node IDs are deemed as artifacts.
        """
        # - check node type: should just be CallNode and FunctionDefinitionNode
        #
        # - then insert into a table that's literally just the NodeID and maybe a timestamp for when it was registered as artifact

        node = self.get_node_by_id(node_id)
        if node.node_type in [NodeType.CallNode, NodeType.FunctionDefinitionNode]:
            artifact = ArtifactORM(
                id=node_id,
                context=context_id,
                value_type=value_type,
                name=name,
                date_created=date_created,
            )
            self.session.add(artifact)
            self.session.commit()

    def remove_node_id_from_artifact_table(self, node_id: LineaIDORM) -> None:
        """
        The opposite of write_node_is_artifact
        - for now we can just delete it directly
        """
        self.session.query(ArtifactORM).filter(ArtifactORM.id == node_id).delete()
        self.session.commit()

    """
    Readers
    """

    def get_nodes_by_file_name(self, file_name: str):
        """
        First queries SessionContext for file_name
        Then find all the nodes by session_id
        Note:
        - This is currently used for testing purposes
        - TODO: finish enumerating over all the tables (just a subset for now)
        - FIXME: I wonder if there is a way to write this in a single query, I would refer for the database to optimize
           this instead of relying on the ORM.
        """
        session_context = (
            self.session.query(SessionContextORM)
            .filter(SessionContextORM.file_name == file_name)
            .one()
        )
        # enumerating over all the tables...
        call_nodes = (
            self.session.query(CallNodeORM)
            .filter(CallNodeORM.session_id == session_context.id)
            .all()
        )
        argument_nodes = (
            self.session.query(ArgumentNodeORM)
            .filter(ArgumentNodeORM.session_id == session_context.id)
            .all()
        )
        call_nodes.extend(argument_nodes)
        nodes = [self.map_orm_to_pydantic(node) for node in call_nodes]
        return nodes

    def get_context(self, linea_id: LineaIDAlias) -> SessionContext:
        query_obj = (
            self.session.query(SessionContextORM)
            .filter(SessionContextORM.id == linea_id)
            .one()
        )
        obj = SessionContext.from_orm(query_obj)
        return obj

    def get_node_by_id(self, linea_id: LineaIDAlias) -> Node:
        """
        Returns the node by looking up the database by ID
        SQLAlchemy is able to translate between the two types on demand
        """
        # linea_id_orm = LineaIDORM().process_bind_param(linea_id)
        node = self.session.query(NodeORM).filter(NodeORM.id == linea_id).one()
        return self.map_orm_to_pydantic(node)

    def map_orm_to_pydantic(self, node: NodeORM) -> Node:
        # cast string serialized values to their appropriate types
        if node.node_type is NodeType.LiteralAssignNode:
            node = cast(LiteralAssignNode, node)
            node.value = RelationalLineaDB.cast_serialized(node.value, node.value_type)
        elif node.node_type is NodeType.ArgumentNode:
            node = cast(ArgumentNode, node)
            if node.value_literal is not None:
                node.value_literal = RelationalLineaDB.cast_serialized(
                    node.value_literal, node.value_literal_type
                )
        elif node.node_type is NodeType.ImportNode:
            node = cast(ImportNode, node)
            library_orm = (
                self.session.query(LibraryORM)
                .filter(LibraryORM.id == node.library_id)
                .one()
            )
            node.library = Library.from_orm(library_orm)
        elif node.node_type is NodeType.CallNode:
            node = cast(CallNode, node)
            arguments = (
                self.session.query(call_node_association_table)
                .filter(call_node_association_table.c.call_node_id == node.id)
                .all()
            )
            node.arguments = [a.argument_node_id for a in arguments]

        # TODO: find a way to have this just check for SideEffectsNode type
        elif node.node_type in [
            NodeType.LoopNode,
            NodeType.ConditionNode,
            NodeType.FunctionDefinitionNode,
        ]:
            node = cast(SideEffectsNode, node)
            state_change_nodes = (
                self.session.query(side_effects_state_change_association_table)
                .filter(
                    side_effects_state_change_association_table.c.side_effects_node_id
                    == node.id
                )
                .all()
            )

            if state_change_nodes is not None:
                node.state_change_nodes = [
                    a.state_change_node_id for a in state_change_nodes
                ]

            import_nodes = (
                self.session.query(side_effects_import_association_table)
                .filter(
                    side_effects_import_association_table.c.side_effects_node_id
                    == node.id
                )
                .all()
            )

            if import_nodes is not None:
                node.import_nodes = [a.import_node_id for a in import_nodes]

            if node.node_type is NodeType.ConditionNode:
                node = cast(ConditionNode, node)
                dependent_variables_in_predicate = (
                    self.session.query(condition_association_table)
                    .filter(condition_association_table.c.condition_node_id == node.id)
                    .all()
                )

                if dependent_variables_in_predicate is not None:
                    node.dependent_variables_in_predicate = [
                        a.dependent_node_id for a in dependent_variables_in_predicate
                    ]

        return RelationalLineaDB.get_pydantic(node).from_orm(node)

    def get_node_value(
        self, node_id: LineaIDAlias, version: int
    ) -> Optional[NodeValue]:
        value_orm = (
            self.session.query(NodeValueORM)
            .filter(
                and_(NodeValueORM.node_id == node_id, NodeValueORM.version == version)
            )
            .first()
        )
        if value_orm is not None:
            return value_orm.value
        return None

    def get_artifact(self, artifact_id: LineaIDAlias) -> Optional[Artifact]:
        return Artifact.from_orm(
            self.session.query(ArtifactORM)
            .filter(ArtifactORM.id == artifact_id)
            .first()
        )

    @staticmethod
    def get_node_value_type(node_value):
        # check object type (for now this only supports DataFrames and values)
        if hasattr(node_value, "to_csv"):
            return DATASET_TYPE
        return VALUE_TYPE

    def jsonify_artifact(self, artifact: Artifact) -> Dict:
        json_artifact = artifact.dict()

        json_artifact["type"] = json_artifact["value_type"]
        del json_artifact["value_type"]

        json_artifact["date"] = json_artifact["date_created"]
        del json_artifact["date_created"]

        json_artifact["file"] = ""

        json_artifact["code"] = {}
        json_artifact["code"]["text"] = self.get_code_from_artifact_id(artifact.id)

        tokens_json = []

        for node in self.get_graph_from_artifact_id(artifact.id).nodes:
            if node.node_type is not NodeType.CallNode:
                continue

            start_col = node.col_offset + 1
            end_col = node.end_col_offset + 1
            if node.assigned_variable_name is not None:
                end_col = len(node.assigned_variable_name) + start_col

            token_json = {
                "id": node.id,
                "line": node.lineno,
                "start": start_col,
                "end": end_col,
            }

            intermediate = (
                self.session.query(NodeValueORM)
                .filter(NodeValueORM.node_id == node.id)
                .first()
            )

            intermediate_value = intermediate.value

            intermediate_value_type = RelationalLineaDB.get_node_value_type(
                intermediate_value
            )
            if intermediate_value_type == DATASET_TYPE:
                intermediate_value = RelationalLineaDB.cast_dataset(intermediate_value)
            elif intermediate_value_type == VALUE_TYPE:
                intermediate_value = RelationalLineaDB.cast_serialized(
                    intermediate_value, RelationalLineaDB.get_type(intermediate_value)
                )

            intermediate = {
                "file": "",
                "id": node.id,
                "name": "",
                "type": intermediate_value_type,
                "date": intermediate.timestamp,
                "text": intermediate_value,
            }
            token_json["intermediate"] = intermediate
            tokens_json.append(token_json)

        json_artifact["code"]["tokens"] = tokens_json

        return json_artifact

    def get_nodes_for_session(self, session_id: LineaIDAlias) -> List[Node]:
        node_orms = (
            self.session.query(NodeORM).filter(NodeORM.session_id == session_id).all()
        )
        return [self.map_orm_to_pydantic(node) for node in node_orms]

    def get_graph_from_artifact_id(self, artifact_id: LineaIDAlias) -> Graph:
        """
        - This is program slicing over database data.
        - There are lots of complexities when it comes to mutation
          - Examples:
            - Third party libraries have functions that mutate some global or variable state.
          - Strategy for now
            - definitely take care of the simple cases, like `VariableAliasNode`
            - simple heuristics that may create false positives (include things not necessary)
            - but definitely NOT false negatives (then the program CANNOT be executed)
        """
        artifact = self.get_artifact(artifact_id)
        nodes = self.get_nodes_for_session(artifact.context)
        full_graph = Graph(nodes)
        ancestors = full_graph.get_ancestors(artifact_id)
        ancestors.append(artifact_id)
        return Graph([full_graph.get_node(a) for a in ancestors])

    def get_code_from_artifact_id(self, artifact_id: LineaID) -> str:
        graph = self.get_graph_from_artifact_id(artifact_id)
        session_code = self.get_context(
            self.get_node_by_id(artifact_id).session_id
        ).code

        nodes = [
            node
            for node in graph.nodes
            if node.lineno is not None and node.col_offset is not None
        ]

        num_lines = len(session_code.split("\n"))
        code: str = "\n".join([" " * max_col_of_code(session_code)] * num_lines)

        for node in nodes:
            code = add_node_to_code(code, session_code, node)

        # replace groups of empty lines with single empty line
        # https://stackoverflow.com/questions/28901452/reduce-multiple-blank-lines-to-single-pythonically
        code = re.sub(r"\n\s*\n", "\n\n", code)

        # remove extra white spaces from end of each line
        lines = code.split("\n")
        for i in range(len(lines)):
            lines[i] = lines[i].rstrip()
        code = "\n".join(lines)

        return code

    def find_all_artifacts_derived_from_data_source(
        self, program: Graph, data_source_node: DataSourceNode
    ) -> List[Node]:
        descendants = program.get_descendants(data_source_node.id)
        artifacts = []
        for d_id in descendants:
            descendant_is_artifact = (
                self.session.query(ArtifactORM).filter(ArtifactORM.id == d_id).first()
                is not None
            )
            descendant = program.get_node(d_id)
            if descendant_is_artifact and descendant is not None:
                artifacts.append(descendant)
        return artifacts

    def gather_artifact_intermediate_nodes(self, program: Graph):
        """
        While this is on a single graph, it actually requires talking to the data asset manager, so didn't get put into the MetadataExtractor.
        """<|MERGE_RESOLUTION|>--- conflicted
+++ resolved
@@ -1,10 +1,6 @@
-<<<<<<< HEAD
+import re
 import logging
 from typing import Set, Union, cast
-=======
-import re
-from typing import Union, cast
->>>>>>> d8bcb875
 
 from sqlalchemy import create_engine
 from sqlalchemy.orm import sessionmaker, scoped_session
