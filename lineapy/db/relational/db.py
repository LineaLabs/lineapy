--- conflicted
+++ resolved
@@ -9,7 +9,10 @@
 
 from lineapy.data.graph import Graph
 from lineapy.data.types import *
-from lineapy.db.asset_manager.local import LocalDataAssetManager, DataAssetManager
+from lineapy.db.asset_manager.local import (
+    LocalDataAssetManager,
+    DataAssetManager,
+)
 from lineapy.db.base import LineaDBConfig, LineaDB
 from lineapy.db.relational.schema.relational import *
 from lineapy.execution.code_util import add_node_to_code, max_col_of_code
@@ -266,7 +269,10 @@
         # - then insert into a table that's literally just the NodeID and maybe a timestamp for when it was registered as artifact
 
         node = self.get_node_by_id(node_id)
-        if node.node_type in [NodeType.CallNode, NodeType.FunctionDefinitionNode]:
+        if node.node_type in [
+            NodeType.CallNode,
+            NodeType.FunctionDefinitionNode,
+        ]:
             artifact = ArtifactORM(
                 id=node_id,
                 context=context_id,
@@ -282,7 +288,9 @@
         The opposite of write_node_is_artifact
         - for now we can just delete it directly
         """
-        self.session.query(ArtifactORM).filter(ArtifactORM.id == node_id).delete()
+        self.session.query(ArtifactORM).filter(
+            ArtifactORM.id == node_id
+        ).delete()
         self.session.commit()
 
     """
@@ -348,7 +356,9 @@
         # cast string serialized values to their appropriate types
         if node.node_type is NodeType.LiteralAssignNode:
             node = cast(LiteralAssignNodeORM, node)
-            node.value = RelationalLineaDB.cast_serialized(node.value, node.value_type)
+            node.value = RelationalLineaDB.cast_serialized(
+                node.value, node.value_type
+            )
         elif node.node_type is NodeType.ArgumentNode:
             node = cast(ArgumentNodeORM, node)
             if node.value_literal is not None:
@@ -409,13 +419,17 @@
                 node = cast(ConditionNodeORM, node)
                 dependent_variables_in_predicate = (
                     self.session.query(condition_association_table)
-                    .filter(condition_association_table.c.condition_node_id == node.id)
+                    .filter(
+                        condition_association_table.c.condition_node_id
+                        == node.id
+                    )
                     .all()
                 )
 
                 if dependent_variables_in_predicate is not None:
                     node.dependent_variables_in_predicate = [
-                        a.dependent_node_id for a in dependent_variables_in_predicate
+                        a.dependent_node_id
+                        for a in dependent_variables_in_predicate
                     ]
 
         return RelationalLineaDB.get_pydantic(node).from_orm(node)
@@ -426,7 +440,10 @@
         value_orm = (
             self.session.query(NodeValueORM)
             .filter(
-                and_(NodeValueORM.node_id == node_id, NodeValueORM.version == version)
+                and_(
+                    NodeValueORM.node_id == node_id,
+                    NodeValueORM.version == version,
+                )
             )
             .first()
         )
@@ -466,7 +483,9 @@
         json_artifact["file"] = ""
 
         json_artifact["code"] = {}
-        json_artifact["code"]["text"] = self.get_code_from_artifact_id(artifact.id)
+        json_artifact["code"]["text"] = self.get_code_from_artifact_id(
+            artifact.id
+        )
 
         tokens_json = []
 
@@ -501,10 +520,13 @@
                 intermediate_value
             )
             if intermediate_value_type == DATASET_TYPE:
-                intermediate_value = RelationalLineaDB.cast_dataset(intermediate_value)
+                intermediate_value = RelationalLineaDB.cast_dataset(
+                    intermediate_value
+                )
             elif intermediate_value_type == VALUE_TYPE:
                 intermediate_value = RelationalLineaDB.cast_serialized(
-                    intermediate_value, RelationalLineaDB.get_type(intermediate_value)
+                    intermediate_value,
+                    RelationalLineaDB.get_type(intermediate_value),
                 )
             elif intermediate_value_type == CHART_TYPE:
                 continue
@@ -528,7 +550,9 @@
 
     def get_nodes_for_session(self, session_id: LineaIDAlias) -> List[Node]:
         node_orms = (
-            self.session.query(NodeORM).filter(NodeORM.session_id == session_id).all()
+            self.session.query(NodeORM)
+            .filter(NodeORM.session_id == session_id)
+            .all()
         )
         return [self.map_orm_to_pydantic(node) for node in node_orms]
 
@@ -546,12 +570,7 @@
         artifact = self.get_artifact(artifact_id)
         nodes = self.get_nodes_for_session(artifact.context)
         full_graph = Graph(nodes)
-<<<<<<< HEAD
-        artifact = full_graph.get_node(artifact_id)
-        ancestors = full_graph.get_ancestors(artifact)
-=======
         ancestors = full_graph.get_ancestors(artifact_id)
->>>>>>> fde5914d
         ancestors.append(artifact_id)
         return Graph([full_graph.get_node(a) for a in ancestors])
 
@@ -592,7 +611,9 @@
         artifacts = []
         for d_id in descendants:
             descendant_is_artifact = (
-                self.session.query(ArtifactORM).filter(ArtifactORM.id == d_id).first()
+                self.session.query(ArtifactORM)
+                .filter(ArtifactORM.id == d_id)
+                .first()
                 is not None
             )
             descendant = program.get_node(d_id)
