--- conflicted
+++ resolved
@@ -11,13 +11,10 @@
 from pathlib import Path
 from typing import List, Optional, Union
 
-<<<<<<< HEAD
 from pandas.io.common import get_handle
 from upath import UPath
 
-=======
 from lineapy.api.api_classes import LineaArtifact, LineaArtifactStore
->>>>>>> 45d78e6e
 from lineapy.data.types import Artifact, NodeValue, PipelineType
 from lineapy.db.relational import SessionContextORM
 from lineapy.db.utils import FilePickler
