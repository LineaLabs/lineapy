--- conflicted
+++ resolved
@@ -389,7 +389,6 @@
     return pipeline
 
 
-<<<<<<< HEAD
 def get_function(artifact_list, input_parameters=[], use_cache=[]) -> Callable:
     """
     Create a python function that perform the process to compute list of
@@ -401,16 +400,6 @@
     artifact_list: List[Union[str, Tuple[str, int]]]
         List of artifact names(with optional version) to be included in the
         function return.
-=======
-def get_function(artifact_list, input_parameters=[]) -> Callable:
-    """
-    Create a python function
-
-    Parameters
-    ----------
-    artifact_list: List[str]
-        List of artifact names to be included in the function return.
->>>>>>> fe502f35
 
     input_parameters: List[str]
         List of variable names to be used in the function arguments. Currently,
@@ -420,13 +409,10 @@
         existing in the code, we cannot specify a as input variables since it is
         confusing to specify which literal assignment we want to replace.
 
-<<<<<<< HEAD
     use_cache: List[Union[str, Tuple[str, int]]]
         List of artifacts(name with optional version) used pre-computed value
         from the artifact store during the calculation process.
 
-=======
->>>>>>> fe502f35
     Returns
     -------
     Callable
@@ -434,7 +420,6 @@
         dictionary with each artifact name as the dictionary key and artifact
         value as the value.
 
-<<<<<<< HEAD
     Note that,
     1. If an input parameter is only used to calculate artifacts in the
         `use_cache` list, that inat input parameter will be passed around as a
@@ -447,23 +432,13 @@
     """
     art_collection = ArtifactCollection(
         artifact_list, input_parameters=input_parameters, use_cache=use_cache
-=======
-    """
-    art_collection = ArtifactCollection(
-        artifact_list,
-        input_parameters=input_parameters,
->>>>>>> fe502f35
     )
     return art_collection.get_module().run_all_sessions
 
 
-<<<<<<< HEAD
 def get_module_definition(
     artifact_list, input_parameters=[], use_cache=[]
 ) -> str:
-=======
-def get_module_definition(artifact_list, input_parameters=[]) -> str:
->>>>>>> fe502f35
     """
     Create a python module that includes the definition of :func::`get_function`.
 
@@ -475,12 +450,9 @@
     input_parameters: List[str]
         same as :func:`get_function`
 
-<<<<<<< HEAD
     use_cache: List[str]
         same as :func:`get_function`
 
-=======
->>>>>>> fe502f35
     Returns
     -------
     str
@@ -488,13 +460,6 @@
         as `run_all_sessions`.
     """
     art_collection = ArtifactCollection(
-<<<<<<< HEAD
         artifact_list, input_parameters=input_parameters, use_cache=use_cache
     )
-    return art_collection.generate_module()
-=======
-        artifact_list,
-        input_parameters=input_parameters,
-    )
-    return art_collection.generate_module_text()
->>>>>>> fe502f35
+    return art_collection.generate_module_text()