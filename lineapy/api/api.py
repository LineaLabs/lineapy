--- conflicted
+++ resolved
@@ -16,10 +16,7 @@
 from lineapy.api.api_classes import LineaArtifact, LineaArtifactStore
 from lineapy.data.types import Artifact, NodeValue, PipelineType
 from lineapy.db.relational import SessionContextORM
-<<<<<<< HEAD
-=======
-from lineapy.db.utils import FilePickler, parse_artifact_version
->>>>>>> aebed341
+from lineapy.db.utils import parse_artifact_version
 from lineapy.exceptions.db_exceptions import ArtifactSaveException
 from lineapy.exceptions.user_exception import UserException
 from lineapy.execution.context import get_context
@@ -175,73 +172,32 @@
     node_id = artifact.node_id
     execution_id = artifact.execution_id
 
-    db.delete_artifact_by_name(artifact_name, version=version)
-    logging.info(f"Deleted Artifact: {artifact_name} version: {version}")
-
-    try:
-        db.delete_node_value_from_db(node_id, execution_id)
-    except UserException:
-        logging.info(
-            f"Node: {node_id} with execution ID: {execution_id} not found in DB"
-        )
-
     pickled_path = None
     try:
-        pickled_path = db.get_node_value_path(node_id, execution_id)
+        # pickled_path = db.get_node_value_path(node_id, execution_id)
+        pickled_name = db.get_node_value_path(node_id, execution_id)
+        pickled_path = (
+            str(options.safe_get("artifact_storage_dir")).rstrip("/")
+            + f"/{pickled_name}"
+        )
+        # Wrap the db operation and file as a transaction
+        with fsspec.open(pickled_path) as f:
+            db.delete_artifact_by_name(artifact_name, version=version)
+            logging.info(
+                f"Deleted Artifact: {artifact_name} version: {version}"
+            )
+            try:
+                db.delete_node_value_from_db(node_id, execution_id)
+            except UserException:
+                logging.info(
+                    f"Node: {node_id} with execution ID: {execution_id} not found in DB"
+                )
+            f.fs.delete(f.path)
     except ValueError:
         logging.debug(f"No valid pickle path found for {node_id}")
 
-    if pickled_path is not None:
-        try:
-<<<<<<< HEAD
-            pickled_name = db.get_node_value_path(node_id, execution_id)
-            if pickled_name is not None:
-                pickled_path = (
-                    str(options.safe_get("artifact_storage_dir")).rstrip("/")
-                    + f"/{pickled_name}"
-                )
-                try:
-                    # Wrap the db operation and file as a transaction
-                    with fsspec.open(pickled_path) as f:
-                        db.delete_node_value_from_db(node_id, execution_id)
-                        f.fs.delete(f.path)
-                except KeyError:
-                    logging.info(f"Pickle not found at {pickled_path}")
-            else:
-                logging.info(f"No pickle associated with {node_id}")
-        except ValueError:
-            logging.info(f"No pickle associated with {node_id}")
-
-    delete_version = version or "latest"
-    db.delete_artifact_by_name(artifact_name, version=delete_version)
-
 
 def _try_write_to_db(value: object) -> str:
-=======
-            _try_delete_pickle_file(Path(pickled_path))
-        except KeyError:
-            logging.debug(f"Pickle not found at {pickled_path}")
-    else:
-        logging.debug(f"No valid pickle path found for {node_id}")
-
-
-def _try_delete_pickle_file(pickled_path: Path) -> None:
-    if pickled_path.exists():
-        pickled_path.unlink()
-    else:
-        # Attempt to reconstruct path to pickle with current
-        # linea folder and pickle base directory.
-        new_pickled_path = Path(
-            options.safe_get("artifact_storage_dir")
-        ).joinpath(pickled_path.name)
-        if new_pickled_path.exists():
-            new_pickled_path.unlink()
-        else:
-            raise KeyError(f"Pickle not found at {pickled_path}")
-
-
-def _try_write_to_db(value: object) -> Path:
->>>>>>> aebed341
     """
     Saves the value to a random file inside linea folder. The file name is returned and eventually saved to the db.
 
