--- conflicted
+++ resolved
@@ -21,11 +21,8 @@
 def start(
     session_name: Optional[str] = None,
     execution_mode: ExecutionMode = ExecutionMode.MEMORY,
-<<<<<<< HEAD
     visualize=False,
-=======
     ipython: Optional[InteractiveShell] = None,
->>>>>>> caf750e9
 ) -> None:
     """
     Trace any subsequent cells with linea.
