pip
mypy
black
pep8
pylint
<<<<<<< HEAD
astpretty
jupyter
=======
pytest
astpretty
>>>>>>> 38169f80
<|MERGE_RESOLUTION|>--- conflicted
+++ resolved
@@ -3,10 +3,6 @@
 black
 pep8
 pylint
-<<<<<<< HEAD
 astpretty
 jupyter
-=======
-pytest
-astpretty
->>>>>>> 38169f80
+pytest