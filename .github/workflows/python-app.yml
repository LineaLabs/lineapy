--- conflicted
+++ resolved
@@ -10,17 +10,12 @@
       - "**.py"
       - "**.ipynb"
   pull_request:
-<<<<<<< HEAD
-
+    paths:
+      - "**.py"
+      - "**.ipynb"
 concurrency: 
   group: ${{ github.head_ref }}
   cancel-in-progress: true
-
-=======
-    paths:
-      - "**.py"
-      - "**.ipynb"
->>>>>>> 4d41a95d
 jobs:
   pytest:
     runs-on: ubuntu-latest
