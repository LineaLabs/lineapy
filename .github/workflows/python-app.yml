--- conflicted
+++ resolved
@@ -22,17 +22,13 @@
           pip install -e .[dev]
       - name: Test with pytest
         run: |
-<<<<<<< HEAD
           pytest -vv
-=======
-          pytest
       # https://coveralls-python.readthedocs.io/en/latest/usage/configuration.html#github-actions-support
       - name: Upload coverage
         env:
           GITHUB_TOKEN: ${{ secrets.GITHUB_TOKEN }}
         run: |
           coveralls --service=github
->>>>>>> f76139f3
   black:
     runs-on: ubuntu-latest
     steps:
