[tool.black]
line-length = 79
exclude = '__snapshots__'

[tool.isort]
profile = "black"

[tool.coverage.run]
# Trace which side of branches were taken
# https://coverage.readthedocs.io/en/latest/branch.html#branch
branch = true
# Ignore coverage on app, since we are letting it rot
omit = ["lineapy/app/*"]
<<<<<<< HEAD


[tool.mypy]
# https://docs.sqlalchemy.org/en/14/orm/extensions/mypy.html
# https://pydantic-docs.helpmanual.io/mypy_plugin/#enabling-the-plugin
plugins = ["sqlalchemy.ext.mypy.plugin", "pydantic.mypy"]

# Enable function body type checking, even if function types are not annotated
check_untyped_defs = true
=======
relative_files = true
>>>>>>> f76139f3
<|MERGE_RESOLUTION|>--- conflicted
+++ resolved
@@ -11,8 +11,7 @@
 branch = true
 # Ignore coverage on app, since we are letting it rot
 omit = ["lineapy/app/*"]
-<<<<<<< HEAD
-
+relative_files = true
 
 [tool.mypy]
 # https://docs.sqlalchemy.org/en/14/orm/extensions/mypy.html
@@ -20,7 +19,4 @@
 plugins = ["sqlalchemy.ext.mypy.plugin", "pydantic.mypy"]
 
 # Enable function body type checking, even if function types are not annotated
-check_untyped_defs = true
-=======
-relative_files = true
->>>>>>> f76139f3
+check_untyped_defs = true