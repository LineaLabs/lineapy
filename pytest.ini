[pytest]
markers =
    folder: used to insert name of folder in lineapy
    slow: marks tests as slow (deselect with '-m "not slow"')
    integration: marks tests as integration tests (deselect with '-m "not integration"')
    airflow: marks tests as running airflow (deselect with '-m "not airflow"')
norecursedirs =
    __snapshots__
    .ipynb_checkpoints
    docs
    sources
    envs
filterwarnings =
    ignore:A private pytest class or function was used.:pytest.PytestDeprecationWarning
addopts = 
    --cov-report html
    --cov-report term:skip-covered
    --no-cov-on-fail
    --ignore-glob "*/__error_on_load.py"
    --ignore-glob "tests/simple.py"
    --ignore-glob "examples/tutorials/output/*"
    --ignore-glob "examples/dev_internals/HOWTO_retrive_all_version_of_an_artifact.ipynb"
    --ignore-glob "tests/housing.py"
    --ignore-glob "tests/p_value_housing.py"
    --ignore-glob "Untitled*.ipynb"
    --ignore-glob "*/Untitled*.ipynb"
    --ignore-glob "tests/y_housing.py"
    --ignore-glob "tests/sliced_housing*.py"
    --ignore-glob "tests/outputs/*"
    --ignore-glob "tests/integration/slices/*"
    --ignore-glob "tests/integration/sources/*"
    --ignore-glob "tests/integration/envs/*"
    --ignore-glob "tests/end_to_end/import_*"
    --ignore-glob "examples/tutorials/output/*"
    --ignore-glob "build/*"
    --ignore-glob "lineapy/_alembic/env.py"
    --ignore-glob "tests/unit/graph_reader/expected/*"
<<<<<<< HEAD
=======
    --ignore-glob "tests/unit/plugins/expected/*"
>>>>>>> 59d6fdec
    -m "not airflow and not integration"
    --nbval
    --doctest-modules
xfail_strict=true<|MERGE_RESOLUTION|>--- conflicted
+++ resolved
@@ -35,10 +35,7 @@
     --ignore-glob "build/*"
     --ignore-glob "lineapy/_alembic/env.py"
     --ignore-glob "tests/unit/graph_reader/expected/*"
-<<<<<<< HEAD
-=======
     --ignore-glob "tests/unit/plugins/expected/*"
->>>>>>> 59d6fdec
     -m "not airflow and not integration"
     --nbval
     --doctest-modules
